// Copyright (c) Microsoft Corporation. All rights reserved.
// Licensed under the MIT License.

#include <iostream>
<<<<<<< HEAD
=======
#include <string>
>>>>>>> 197c50bd
#include "ort_genai.h"

// C++ API Example

void CXX_API(const char* model_path) {
  std::cout << "Creating model..." << std::endl;
  auto model = OgaModel::Create(model_path);
  std::cout << "Creating tokenizer..." << std::endl;
  auto tokenizer = OgaTokenizer::Create(*model);
  auto tokenizer_stream = OgaTokenizerStream::Create(*tokenizer);

  while (true) {
    std::string text;
    std::cout << "Prompt: " << std::endl;
    std::getline(std::cin, text);

    const std::string prompt = "<|user|>\n" + text + "<|end|>\n<|assistant|>";

    auto sequences = OgaSequences::Create();
    tokenizer->Encode(prompt.c_str(), *sequences);

    std::cout << "Generating response..." << std::endl;
    auto params = OgaGeneratorParams::Create(*model);
    params->SetSearchOption("max_length", 1024);
    params->SetInputSequences(*sequences);

    auto generator = OgaGenerator::Create(*model, *params);

    while (!generator->IsDone()) {
      generator->ComputeLogits();
      generator->GenerateNextToken();

      const auto num_tokens = generator->GetSequenceCount(0);
      const auto new_token = generator->GetSequenceData(0)[num_tokens - 1];
      std::cout << tokenizer_stream->Decode(new_token) << std::flush;
    }

    for (int i = 0; i < 3; ++i)
      std::cout << std::endl;
  }
}

// C API Example

void CheckResult(OgaResult* result) {
  if (result) {
    std::string string = OgaResultGetError(result);
    OgaDestroyResult(result);
    throw std::runtime_error(string);
  }
}

void C_API(const char* model_path) {
  OgaModel* model;
  std::cout << "Creating model..." << std::endl;
  OgaCreateModel(model_path, &model);

  OgaTokenizer* tokenizer;
  std::cout << "Creating tokenizer..." << std::endl;
  CheckResult(OgaCreateTokenizer(model, &tokenizer));

  OgaTokenizerStream* tokenizer_stream;
  CheckResult(OgaCreateTokenizerStream(tokenizer, &tokenizer_stream));

  while (true) {
    std::string text;
    std::cout << "Prompt: " << std::endl;
    std::getline(std::cin, text);

    const std::string prompt = "<|user|>\n" + text + "<|end|>\n<|assistant|>";

    OgaSequences* sequences;
    CheckResult(OgaCreateSequences(&sequences));
    CheckResult(OgaTokenizerEncode(tokenizer, prompt.c_str(), sequences));

    std::cout << "Generating response..." << std::endl;
    OgaGeneratorParams* params;
    CheckResult(OgaCreateGeneratorParams(model, &params));
    CheckResult(OgaGeneratorParamsSetSearchNumber(params, "max_length", 1024));
    CheckResult(OgaGeneratorParamsSetInputSequences(params, sequences));

    OgaGenerator* generator;
    CheckResult(OgaCreateGenerator(model, params, &generator));

    while (!OgaGenerator_IsDone(generator)) {
      CheckResult(OgaGenerator_ComputeLogits(generator));
      CheckResult(OgaGenerator_GenerateNextToken(generator));

      const int32_t num_tokens = OgaGenerator_GetSequenceCount(generator, 0);
      int32_t new_token = OgaGenerator_GetSequenceData(generator, 0)[num_tokens - 1];
      const char* new_token_string;
      CheckResult(OgaTokenizerStreamDecode(tokenizer_stream, new_token, &new_token_string));
      std::cout << new_token_string << std::flush;
    }

    for (int i = 0; i < 3; ++i)
      std::cout << std::endl;

    OgaDestroyGeneratorParams(params);
    OgaDestroySequences(sequences);
  }

  OgaDestroyTokenizerStream(tokenizer_stream);
  OgaDestroyTokenizer(tokenizer);
  OgaDestroyModel(model);
}

static void print_usage(int /*argc*/, char** argv) {
  std::cerr << "usage: " << argv[0] << " model_path" << std::endl;
}

int main(int argc, char** argv) {
  if (argc != 2) {
    print_usage(argc, argv);
    return -1;
  }

  // Responsible for cleaning up the library during shutdown
  OgaHandle handle;

  std::cout << "-------------" << std::endl;
  std::cout << "Hello, Phi-3!" << std::endl;
  std::cout << "-------------" << std::endl;

#ifdef USE_CXX
  std::cout << "C++ API" << std::endl;
  CXX_API(argv[1]);
#else
  std::cout << "C API" << std::endl;
  C_API(argv[1]);
#endif

  return 0;
}<|MERGE_RESOLUTION|>--- conflicted
+++ resolved
@@ -2,10 +2,7 @@
 // Licensed under the MIT License.
 
 #include <iostream>
-<<<<<<< HEAD
-=======
 #include <string>
->>>>>>> 197c50bd
 #include "ort_genai.h"
 
 // C++ API Example
