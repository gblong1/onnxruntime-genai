// Copyright (c) Microsoft Corporation. All rights reserved.
// Licensed under the MIT License.
#include <pybind11/pybind11.h>
#include <pybind11/stl.h>
#include <pybind11/numpy.h>
#include <iostream>
#include "../generators.h"
#include "../ort_genai.h"
#include "../json.h"
#include "../search.h"
#include "../models/model.h"
#include "../logging.h"
#include "../smartptrs.h"

#if USE_CUDA
#include "../cuda/cuda_common.h"
#endif

using namespace pybind11::literals;

// If a parameter to a C++ function is an array of float16, this type will let pybind11::array_t<Ort::Float16_t> map to numpy's float16 format
namespace pybind11 {
namespace detail {
template <>
struct npy_format_descriptor<Ort::Float16_t> {
  static constexpr auto name = _("float16");
  static pybind11::dtype dtype() {
    handle ptr = npy_api::get().PyArray_DescrFromType_(23 /*NPY_FLOAT16*/); /* import numpy as np; print(np.dtype(np.float16).num */
    return reinterpret_borrow<pybind11::dtype>(ptr);
  }
  static std::string format() {
    // following: https://docs.python.org/3/library/struct.html#format-characters
    return "e";
  }
};
}  // namespace detail
}  // namespace pybind11

template <typename T>
Generators::cpu_span<T> ToSpan(pybind11::array_t<T> v) {
  if constexpr (std::is_const_v<T>)
    return {v.data(), static_cast<size_t>(v.size())};
  else
    return {v.mutable_data(), static_cast<size_t>(v.size())};
}

template <typename T>
pybind11::array_t<T> ToPython(std::span<T> v) {
  return pybind11::array_t<T>{{v.size()}, {sizeof(T)}, v.data()};
}

ONNXTensorElementDataType ToTensorType(const pybind11::dtype& type) {
  switch (type.num()) {
    case pybind11::detail::npy_api::NPY_BOOL_:
      return Ort::TypeToTensorType<bool>;
    case pybind11::detail::npy_api::NPY_UINT8_:
      return Ort::TypeToTensorType<uint8_t>;
    case pybind11::detail::npy_api::NPY_INT8_:
      return Ort::TypeToTensorType<int8_t>;
    case pybind11::detail::npy_api::NPY_UINT16_:
      return Ort::TypeToTensorType<uint16_t>;
    case pybind11::detail::npy_api::NPY_INT16_:
      return Ort::TypeToTensorType<int16_t>;
    case pybind11::detail::npy_api::NPY_UINT32_:
      return Ort::TypeToTensorType<uint32_t>;
    case pybind11::detail::npy_api::NPY_INT32_:
      return Ort::TypeToTensorType<int32_t>;
    case pybind11::detail::npy_api::NPY_UINT64_:
      return Ort::TypeToTensorType<uint64_t>;
    case pybind11::detail::npy_api::NPY_INT64_:
      return Ort::TypeToTensorType<int64_t>;
    case 23 /*NPY_FLOAT16*/:
      return Ort::TypeToTensorType<Ort::Float16_t>;
    case pybind11::detail::npy_api::NPY_FLOAT_:
      return Ort::TypeToTensorType<float>;
    case pybind11::detail::npy_api::NPY_DOUBLE_:
      return Ort::TypeToTensorType<double>;
    default:
      throw std::runtime_error("Unsupported numpy type");
  }
}

int ToNumpyType(ONNXTensorElementDataType type) {
  switch (type) {
    case Ort::TypeToTensorType<bool>:
      return pybind11::detail::npy_api::NPY_BOOL_;
    case Ort::TypeToTensorType<int8_t>:
      return pybind11::detail::npy_api::NPY_INT8_;
    case Ort::TypeToTensorType<uint8_t>:
      return pybind11::detail::npy_api::NPY_UINT8_;
    case Ort::TypeToTensorType<int16_t>:
      return pybind11::detail::npy_api::NPY_INT16_;
    case Ort::TypeToTensorType<uint16_t>:
      return pybind11::detail::npy_api::NPY_UINT16_;
    case Ort::TypeToTensorType<int32_t>:
      return pybind11::detail::npy_api::NPY_INT32_;
    case Ort::TypeToTensorType<uint32_t>:
      return pybind11::detail::npy_api::NPY_UINT32_;
    case Ort::TypeToTensorType<int64_t>:
      return pybind11::detail::npy_api::NPY_INT64_;
    case Ort::TypeToTensorType<uint64_t>:
      return pybind11::detail::npy_api::NPY_UINT64_;
    case Ort::TypeToTensorType<Ort::Float16_t>:
      return 23 /*NPY_FLOAT16*/;
    case Ort::TypeToTensorType<float>:
      return pybind11::detail::npy_api::NPY_FLOAT_;
    case Ort::TypeToTensorType<double>:
      return pybind11::detail::npy_api::NPY_DOUBLE_;
    default:
      throw std::runtime_error("Unsupported onnx type");
  }
}

template <typename... Types>
std::string ToFormatDescriptor(ONNXTensorElementDataType type, Ort::TypeList<Types...>) {
  std::string result;
  ((type == Ort::TypeToTensorType<Types> ? result = pybind11::format_descriptor<Types>::format(), true : false) || ...);
  if (result.empty())
    throw std::runtime_error("Unsupported onnx type");
  return result;
}

std::string ToFormatDescriptor(ONNXTensorElementDataType type) {
  return ToFormatDescriptor(type, Ort::TensorTypes{});
}

std::unique_ptr<OrtValue> ToOrtValue(pybind11::array& v) {
  auto type = ToTensorType(v.dtype());

  std::vector<int64_t> shape(v.ndim());
  for (pybind11::ssize_t i = 0; i < v.ndim(); i++)
    shape[i] = v.shape()[i];

  auto p_memory_info = OrtMemoryInfo::CreateCpu(OrtDeviceAllocator, OrtMemTypeCPU);
  return OrtValue::CreateTensor(*p_memory_info, v.mutable_data(), v.nbytes(), shape, type);
}

pybind11::array ToNumpy(OrtValue* v, const Generators::Model& model) {
  if (!v)
    return {};

  auto type_info = v->GetTensorTypeAndShapeInfo();
  auto shape = type_info->GetShape();
  auto type = type_info->GetElementType();
  auto element_size = Generators::SizeOf(type);
  auto data = v->GetTensorMutableRawData();

  std::unique_ptr<uint8_t[]> cpu_copy;

#if USE_DML
  // TODO: DML version of this
  if (v->GetTensorMemoryInfo().GetDeviceType() == OrtMemoryInfoDeviceType_GPU && model.device_type_ == Generators::DeviceType::DML) {
    auto data_size = type_info->GetElementCount() * element_size;
    cpu_copy = std::make_unique<uint8_t[]>(data_size);

    ComPtr<ID3D12Resource> gpu_resource;
    Ort::ThrowOnError(model.GetOrtDmlApi()->GetD3D12ResourceFromAllocation(
        model.allocator_device_,
        data,
        &gpu_resource));

    model.GetDmlReadbackHeap()->ReadbackFromGpu(
        std::span(reinterpret_cast<uint8_t*>(cpu_copy.get()), data_size),
        gpu_resource.Get(),
        0,
        D3D12_RESOURCE_STATE_UNORDERED_ACCESS);
    data = cpu_copy.get();
  }
#endif
#if USE_CUDA
  if (v->GetTensorMemoryInfo().GetDeviceType() == OrtMemoryInfoDeviceType_GPU && model.device_type_ == Generators::DeviceType::CUDA) {
    auto data_size = type_info->GetElementCount() * element_size;
    cpu_copy = std::make_unique<uint8_t[]>(data_size);
    Generators::CudaCheck() == cudaMemcpy(cpu_copy.get(), data, data_size, cudaMemcpyDeviceToHost);
    data = cpu_copy.get();
  }
#endif

  std::vector<int64_t> strides(shape.size());
  {
    auto size = Generators::SizeOf(type);
    for (size_t i = strides.size(); i-- > 0;) {
      strides[i] = size;
      size *= shape[i];
    }
  }

  pybind11::buffer_info bufinfo{
      data,                                          // Pointer to memory buffer
      static_cast<pybind11::ssize_t>(element_size),  // Size of underlying scalar type
      ToFormatDescriptor(type),                      // Python struct-style format descriptor
      static_cast<pybind11::ssize_t>(shape.size()),  // Number of dimensions
      shape,                                         // Buffer dimensions
      strides                                        // Strides (in bytes) for each index
  };

  return pybind11::array{bufinfo};
}
namespace Generators {

template <typename T>
struct PyDeviceMemorySpan {
  void operator=(DeviceSpan<T> span) {
    span_ = std::move(span);
  }

  pybind11::array_t<T> GetNumpy() {
    auto v = span_.CopyDeviceToCpu();
    py_cpu_array_ = pybind11::array_t<T>({v.size()}, {sizeof(T)}, v.data(), pybind11::capsule(v.data(), [](void*) {}));
    return py_cpu_array_;
  }

 private:
  DeviceSpan<T> span_;
  pybind11::array_t<T> py_cpu_array_;
};

struct PyGeneratorParams {
  PyGeneratorParams(const Model& model) : params_{std::make_shared<GeneratorParams>(model)} {
  }

  operator const GeneratorParams&() const { return *params_; }

  std::shared_ptr<GeneratorParams> params_;

  void Prepare() {
<<<<<<< HEAD
    // TODO: This will switch to using the variant vs being ifs
    if (py_input_ids_.size() != 0) {
      if (py_input_ids_.ndim() == 1) {  // Just a 1D array
        params_->batch_size = 1;
        params_->sequence_length = static_cast<int>(py_input_ids_.shape(0));
      } else {
        if (py_input_ids_.ndim() != 2)
          throw std::runtime_error("Input IDs can only be 1 or 2 dimensional");

        params_->batch_size = static_cast<int>(py_input_ids_.shape(0));
        params_->sequence_length = static_cast<int>(py_input_ids_.shape(1));
      }
      params_->input_ids = ToSpan(py_input_ids_);
    }

    if (py_audio_features_.size() != 0) {
=======
    if (py_whisper_input_features_.size() != 0) {
>>>>>>> daefc4f3
      GeneratorParams::Whisper& whisper = params_->inputs.emplace<GeneratorParams::Whisper>();
      whisper.audio_features = std::make_shared<Tensor>(ToOrtValue(py_audio_features_));
      if (py_alignment_heads_.size() != 0) {
        whisper.alignment_heads = std::make_shared<Tensor>(ToOrtValue(py_alignment_heads_));
      }
    }
  }

  void SetModelInput(const std::string& name, pybind11::array& value) {
    params_->extra_inputs.push_back({name, std::make_shared<Tensor>(ToOrtValue(value))});
    refs_.emplace_back(value);
  }

  void SetSearchOptions(const pybind11::kwargs& dict) {
    for (auto& entry : dict) {
      auto name = entry.first.cast<std::string>();
      try {
        if (pybind11::isinstance<pybind11::float_>(entry.second)) {
          SetSearchNumber(params_->search, name, entry.second.cast<double>());
        } else if (pybind11::isinstance<pybind11::bool_>(entry.second)) {
          SetSearchBool(params_->search, name, entry.second.cast<bool>());
        } else if (pybind11::isinstance<pybind11::int_>(entry.second)) {
          SetSearchNumber(params_->search, name, entry.second.cast<int>());
        } else
          throw std::runtime_error("Unknown search option type, can be float/bool/int:" + name);
      } catch (JSON::unknown_value_error&) {
        throw std::runtime_error("Unknown search option:" + name);
      }
    }
  }

  void TryUseCudaGraphWithMaxBatchSize(pybind11::int_ max_batch_size) {
    Log("warning", "try_use_cuda_graph_with_max_batch_size will be deprecated in release 0.3.0. Please use try_graph_capture_with_max_batch_size instead");
    params_->TryGraphCapture(max_batch_size.cast<int>());
  }

  void TryGraphCaptureWithMaxBatchSize(pybind11::int_ max_batch_size) {
    params_->TryGraphCapture(max_batch_size.cast<int>());
  }

<<<<<<< HEAD
  pybind11::array_t<int32_t> py_input_ids_;
  pybind11::array py_audio_features_;
  pybind11::array_t<int32_t> py_alignment_heads_;
=======
  pybind11::array py_whisper_input_features_;
  pybind11::array py_alignment_heads_;
>>>>>>> daefc4f3

  std::vector<pybind11::object> refs_;  // References to data we want to ensure doesn't get garbage collected
};

struct PyNamedTensors {
  PyNamedTensors(std::unique_ptr<NamedTensors> named_tensors) : named_tensors_{std::move(named_tensors)} {
  }

  std::unique_ptr<NamedTensors> named_tensors_;
};

struct PyGenerator {
  PyGenerator(Model& model, PyGeneratorParams& params) {
    generator_ = CreateGenerator(model, *params.params_);
  }

  pybind11::array_t<int32_t> GetNextTokens() {
    py_tokens_ = generator_->search_->GetNextTokens();
    return py_tokens_.GetNumpy();
  }

  pybind11::array_t<int32_t> GetSequence(int index) {
    py_sequence_ = generator_->search_->GetSequence(index);
    return py_sequence_.GetNumpy();
  }

  pybind11::array GetInput(const std::string& name) {
    return ToNumpy(generator_->state_->GetInput(name.c_str()), *(generator_->model_));
  }
  
  pybind11::array GetOutput(const std::string& name) {
    return ToNumpy(generator_->state_->GetOutput(name.c_str()), *(generator_->model_));
  }

<<<<<<< HEAD
  pybind11::array_t<float> GetLogits() {
    py_logits_.Assign(generator_->search_->GetLogits());
    return ToPython(py_logits_.GetCPU());
  }

  void SetLogits(pybind11::array_t<float> logits) {
    logits_ = logits;
    generator_->search_->SetLogits(cpu_span<float>{ToSpan(logits_)});
=======
  void AppendTokens(pybind11::array_t<int32_t> tokens) {
    generator_->AppendTokens(ToSpan(tokens));
  }

  pybind11::array_t<float> GetLogits() {
    py_logits_ = generator_->GetLogits();
    return py_logits_.GetNumpy();
  }

  void SetLogits(pybind11::array_t<float> new_logits) {
    auto logits = generator_->search_->GetLogits();
    if (static_cast<size_t>(new_logits.size()) != logits.size())
      throw std::runtime_error("Generator::SetLogits passed an array of size " + std::to_string(new_logits.size()) + " but should be size " + std::to_string(logits.size()));

    copy(std::span<const float>{ToSpan(new_logits)}, logits.CpuSpan());
    logits.CopyCpuToDevice();
    generator_->computed_logits_ = true;
>>>>>>> daefc4f3
  }

  void GenerateNextToken() {
    generator_->GenerateNextToken();
  }

  void RewindToLength(size_t new_length) {
    generator_->RewindToLength(new_length);
  }

  bool IsDone() const {
    return generator_->IsDone();
  }

  void SetActiveAdapter(Adapters* adapters, const std::string& adapter_name) {
    generator_->state_->SetActiveAdapter(adapters, adapter_name);
  }

 private:
  std::unique_ptr<Generator> generator_;
<<<<<<< HEAD
  PyRoamingArray<int32_t> py_tokens_;
  PyRoamingArray<int32_t> py_indices_;
  PyRoamingArray<int32_t> py_sequence_;
  PyRoamingArray<int32_t> py_sequencelengths_;
  PyRoamingArray<float> py_logits_;
  pybind11::array_t<float> logits_;  // Logits passed in from python, to keep the memory alive
=======
  PyDeviceMemorySpan<int32_t> py_tokens_;
  PyDeviceMemorySpan<int32_t> py_sequence_;
  PyDeviceMemorySpan<float> py_logits_;
>>>>>>> daefc4f3
};

void SetLogOptions(const pybind11::kwargs& dict) {
  for (auto& entry : dict) {
    auto name = entry.first.cast<std::string>();
    try {
      if (pybind11::isinstance<pybind11::bool_>(entry.second)) {
        SetLogBool(name, entry.second.cast<bool>());
      } else if (pybind11::isinstance<pybind11::str>(entry.second)) {
        SetLogString(name, entry.second.cast<std::string>());
      } else
        throw std::runtime_error("Unknown log option type, can be bool/string:" + name);
    } catch (JSON::unknown_value_error&) {
      throw std::runtime_error("Unknown log option:" + name);
    }
  }
}

PYBIND11_MODULE(onnxruntime_genai, m) {
  m.doc() = R"pbdoc(
        Ort Generators library
        ----------------------

        .. currentmodule:: cmake_example

        .. autosummary::
           :toctree: _generate

    )pbdoc";

  // Add a cleanup call to happen before global variables are destroyed
  static int unused{};  // The capsule needs something to reference
  pybind11::capsule cleanup(
      &unused, "cleanup", [](PyObject*) {
        Generators::Shutdown();
      });
  m.add_object("_cleanup", cleanup);

  // So that python users can catch OrtExceptions specifically
  pybind11::register_exception<Ort::Exception>(m, "OrtException");

  pybind11::class_<PyGeneratorParams>(m, "GeneratorParams")
      .def(pybind11::init<const Model&>())
      // TODO(ryanhill): Remove these entirely or replace with a single property that returns the entire config?
      .def_property_readonly("pad_token_id", [](const PyGeneratorParams& v) { return v.params_->config.model.pad_token_id; })
      .def_property_readonly("eos_token_id", [](const PyGeneratorParams& v) { return v.params_->config.model.eos_token_id; })
      .def_property_readonly("vocab_size", [](const PyGeneratorParams& v) { return v.params_->config.model.vocab_size; })
<<<<<<< HEAD
      .def_readwrite("input_ids", &PyGeneratorParams::py_input_ids_)
      .def_readwrite("audio_features", &PyGeneratorParams::py_audio_features_)
=======
      // TODO(baijumeswani): Rename/redesign the whisper_input_features to be more generic
      .def_readwrite("whisper_input_features", &PyGeneratorParams::py_whisper_input_features_)
>>>>>>> daefc4f3
      .def_readwrite("alignment_heads", &PyGeneratorParams::py_alignment_heads_)
      .def("set_inputs", [](PyGeneratorParams& generator_params, PyNamedTensors* named_tensors) {
        if (!named_tensors || !named_tensors->named_tensors_)
          throw std::runtime_error("No inputs provided.");

        generator_params.params_->SetInputs(*named_tensors->named_tensors_);
      })
      .def("set_model_input", &PyGeneratorParams::SetModelInput)
      .def("set_search_options", &PyGeneratorParams::SetSearchOptions)                                     // See config.h 'struct Search' for the options
      .def("try_use_cuda_graph_with_max_batch_size", &PyGeneratorParams::TryUseCudaGraphWithMaxBatchSize)  // will be deprecated
      .def("try_graph_capture_with_max_batch_size", &PyGeneratorParams::TryGraphCaptureWithMaxBatchSize);

  pybind11::class_<TokenizerStream>(m, "TokenizerStream")
      .def("decode", [](TokenizerStream& t, int32_t token) { return t.Decode(token); });

  pybind11::class_<Tokenizer, std::shared_ptr<Tokenizer>>(m, "Tokenizer")
      .def(pybind11::init([](Model& model) { return model.CreateTokenizer(); }))
      .def("encode", &Tokenizer::Encode)
      .def("to_token_id", &Tokenizer::TokenToTokenId)
      .def("decode", [](const Tokenizer& t, pybind11::array_t<int32_t> tokens) { return t.Decode(ToSpan(tokens)); })
      .def("encode_batch", [](const Tokenizer& t, std::vector<std::string> strings) {
        auto result = t.EncodeBatch(strings);
        return pybind11::array_t<int32_t>({strings.size(), result.size() / strings.size()}, result.data());
      })
      .def("decode_batch", [](const Tokenizer& t, pybind11::array_t<int32_t> tokens) {
        if (tokens.ndim() == 1) {  // Just a 1D array
          return t.DecodeBatch(ToSpan(tokens), 1);
        } else {
          if (tokens.ndim() != 2)
            throw std::runtime_error("token shape can only be 1 or 2 dimensional");

          return t.DecodeBatch(ToSpan(tokens), tokens.shape(0));
        }
      })
      .def("create_stream", [](const Tokenizer& t) { return t.CreateStream(); });

  // Pybind class using the C API for OgaConfig
  pybind11::class_<OgaConfig>(m, "Config")
      .def(pybind11::init([](const std::string& config_path) { return OgaConfig::Create(config_path.c_str()); }))
      .def("append_provider", &OgaConfig::AppendProvider)
      .def("set_provider_option", &OgaConfig::SetProviderOption)
      .def("clear_providers", &OgaConfig::ClearProviders);

  pybind11::class_<Model, std::shared_ptr<Model>>(m, "Model")
      .def(pybind11::init([](const OgaConfig& config) {
        auto config_copy = std::make_unique<Config>(*reinterpret_cast<const Config*>(&config));
        return CreateModel(GetOrtEnv(), std::move(config_copy));
      }))
      .def(pybind11::init([](const std::string& config_path) {
        return CreateModel(GetOrtEnv(), config_path.c_str());
      }))
      .def_property_readonly(
          "device_type", [](const Model& model) { return to_string(model.device_type_); }, "The device type the model is running on")
      .def("create_multimodal_processor", [](const Model& model) { return model.CreateMultiModalProcessor(); });

  pybind11::class_<PyGenerator>(m, "Generator")
      .def(pybind11::init<Model&, PyGeneratorParams&>())
      .def("is_done", &PyGenerator::IsDone)
<<<<<<< HEAD
      .def("compute_logits", &PyGenerator::ComputeLogits)
      .def("get_input", &PyGenerator::GetInput)
      .def("get_output", &PyGenerator::GetOutput)
=======
      .def("get_output", &PyGenerator::GetOutput)
      .def("append_tokens", &PyGenerator::AppendTokens)
>>>>>>> daefc4f3
      .def("get_logits", &PyGenerator::GetLogits)
      .def("set_logits", &PyGenerator::SetLogits)
      .def("generate_next_token", &PyGenerator::GenerateNextToken)
      .def("rewind_to", &PyGenerator::RewindToLength)
      .def("get_next_tokens", &PyGenerator::GetNextTokens)
      .def("get_sequence", &PyGenerator::GetSequence)
      .def("set_active_adapter", [](PyGenerator& generator, Adapters* adapters, const std::string& adapter_name) {
        generator.SetActiveAdapter(adapters, adapter_name);
      });

  pybind11::class_<Images>(m, "Images")
      .def_static("open", [](pybind11::args image_paths) {
        if (image_paths.empty())
          throw std::runtime_error("No images provided");

        std::vector<std::string> image_paths_string;
        std::vector<const char*> image_paths_vector;
        for (auto image_path : image_paths) {
          if (!pybind11::isinstance<pybind11::str>(image_path))
            throw std::runtime_error("Image paths must be strings.");
          image_paths_string.push_back(image_path.cast<std::string>());
          image_paths_vector.push_back(image_paths_string.back().c_str());
        }

        return LoadImages(image_paths_vector);
      })
      .def_static("open_bytes", [](pybind11::args image_datas) {
        if (image_datas.empty())
          throw std::runtime_error("No images provided");

        std::unique_ptr<ort_extensions::ImageRawData[]> image_raw_data = std::make_unique<ort_extensions::ImageRawData[]>(image_datas.size());
        for (size_t i = 0; i < image_datas.size(); ++i) {
          if (!pybind11::isinstance<pybind11::bytes>(image_datas[i]))
            throw std::runtime_error("Image data must be bytes.");
          auto bytes = image_datas[i].cast<pybind11::bytes>();
          pybind11::buffer_info info(pybind11::buffer(bytes).request());
          uint8_t* data = reinterpret_cast<uint8_t*>(info.ptr);
          image_raw_data[i] = ort_extensions::ImageRawData(data, data + info.size);
        }

        return std::make_unique<Images>(std::move(image_raw_data), image_datas.size());
      });

  pybind11::class_<Audios>(m, "Audios")
      .def_static("open", [](pybind11::args audio_paths) {
        if (audio_paths.empty())
          throw std::runtime_error("No audios provided");

        std::vector<std::string> audio_paths_string;
        std::vector<const char*> audio_paths_vector;

        for (const auto& audio_path : audio_paths) {
          if (!pybind11::isinstance<pybind11::str>(audio_path))
            throw std::runtime_error("Audio paths must be strings.");
          audio_paths_string.push_back(audio_path.cast<std::string>());
          audio_paths_vector.push_back(audio_paths_string.back().c_str());
        }

        return LoadAudios(audio_paths_vector);
      });

  pybind11::class_<PyNamedTensors>(m, "NamedTensors");

  pybind11::class_<MultiModalProcessor, std::shared_ptr<MultiModalProcessor>>(m, "MultiModalProcessor")
      .def(
          "__call__", [](MultiModalProcessor& processor, const std::optional<std::string>& prompt, const pybind11::kwargs& kwargs) -> std::unique_ptr<PyNamedTensors> {
            if (kwargs.contains("images")) {
              if (processor.image_processor_ == nullptr) {
                throw std::runtime_error("Image processor is not available for this model.");
              }
              const Images* images = kwargs["images"].cast<const Images*>();
              if (!prompt.has_value()) {
                throw std::runtime_error("Prompt is required for processing the image.");
              }
              return std::make_unique<PyNamedTensors>(
                  processor.image_processor_->Process(*processor.tokenizer_, *prompt, images));
            } else if (kwargs.contains("audios")) {
              const Audios* audios = kwargs["audios"].cast<const Audios*>();
              return std::make_unique<PyNamedTensors>(
                  processor.audio_processor_->Process(audios));
            } else {
              throw std::runtime_error("Nothing to process.");
            }
          },
          pybind11::arg("prompt") = pybind11::none())
      .def("create_stream", [](MultiModalProcessor& processor) { return processor.tokenizer_->CreateStream(); })
      .def("decode", [](MultiModalProcessor& processor, pybind11::array_t<int32_t> tokens) {
        return processor.tokenizer_->Decode(ToSpan(tokens));
      });

  pybind11::class_<Adapters, std::shared_ptr<Adapters>>(m, "Adapters")
      .def(pybind11::init([](Model& model) {
        return std::make_shared<Adapters>(&model);
      }))
      .def("load", &Adapters::LoadAdapter);

  m.def("set_log_options", &SetLogOptions);

  m.def("is_cuda_available", []() { return USE_CUDA != 0; });
  m.def("is_dml_available", []() { return USE_DML != 0; });
  m.def("is_rocm_available", []() { return USE_ROCM != 0; });
  m.def("is_webgpu_available", []() { return USE_WEBGPU != 0; });

  m.def("set_current_gpu_device_id", [](int device_id) { Ort::SetCurrentGpuDeviceId(device_id); });
  m.def("get_current_gpu_device_id", []() { return Ort::GetCurrentGpuDeviceId(); });
}

}  // namespace Generators<|MERGE_RESOLUTION|>--- conflicted
+++ resolved
@@ -224,26 +224,7 @@
   std::shared_ptr<GeneratorParams> params_;
 
   void Prepare() {
-<<<<<<< HEAD
-    // TODO: This will switch to using the variant vs being ifs
-    if (py_input_ids_.size() != 0) {
-      if (py_input_ids_.ndim() == 1) {  // Just a 1D array
-        params_->batch_size = 1;
-        params_->sequence_length = static_cast<int>(py_input_ids_.shape(0));
-      } else {
-        if (py_input_ids_.ndim() != 2)
-          throw std::runtime_error("Input IDs can only be 1 or 2 dimensional");
-
-        params_->batch_size = static_cast<int>(py_input_ids_.shape(0));
-        params_->sequence_length = static_cast<int>(py_input_ids_.shape(1));
-      }
-      params_->input_ids = ToSpan(py_input_ids_);
-    }
-
     if (py_audio_features_.size() != 0) {
-=======
-    if (py_whisper_input_features_.size() != 0) {
->>>>>>> daefc4f3
       GeneratorParams::Whisper& whisper = params_->inputs.emplace<GeneratorParams::Whisper>();
       whisper.audio_features = std::make_shared<Tensor>(ToOrtValue(py_audio_features_));
       if (py_alignment_heads_.size() != 0) {
@@ -284,14 +265,8 @@
     params_->TryGraphCapture(max_batch_size.cast<int>());
   }
 
-<<<<<<< HEAD
-  pybind11::array_t<int32_t> py_input_ids_;
   pybind11::array py_audio_features_;
   pybind11::array_t<int32_t> py_alignment_heads_;
-=======
-  pybind11::array py_whisper_input_features_;
-  pybind11::array py_alignment_heads_;
->>>>>>> daefc4f3
 
   std::vector<pybind11::object> refs_;  // References to data we want to ensure doesn't get garbage collected
 };
@@ -326,16 +301,6 @@
     return ToNumpy(generator_->state_->GetOutput(name.c_str()), *(generator_->model_));
   }
 
-<<<<<<< HEAD
-  pybind11::array_t<float> GetLogits() {
-    py_logits_.Assign(generator_->search_->GetLogits());
-    return ToPython(py_logits_.GetCPU());
-  }
-
-  void SetLogits(pybind11::array_t<float> logits) {
-    logits_ = logits;
-    generator_->search_->SetLogits(cpu_span<float>{ToSpan(logits_)});
-=======
   void AppendTokens(pybind11::array_t<int32_t> tokens) {
     generator_->AppendTokens(ToSpan(tokens));
   }
@@ -353,7 +318,6 @@
     copy(std::span<const float>{ToSpan(new_logits)}, logits.CpuSpan());
     logits.CopyCpuToDevice();
     generator_->computed_logits_ = true;
->>>>>>> daefc4f3
   }
 
   void GenerateNextToken() {
@@ -374,18 +338,9 @@
 
  private:
   std::unique_ptr<Generator> generator_;
-<<<<<<< HEAD
-  PyRoamingArray<int32_t> py_tokens_;
-  PyRoamingArray<int32_t> py_indices_;
-  PyRoamingArray<int32_t> py_sequence_;
-  PyRoamingArray<int32_t> py_sequencelengths_;
-  PyRoamingArray<float> py_logits_;
-  pybind11::array_t<float> logits_;  // Logits passed in from python, to keep the memory alive
-=======
   PyDeviceMemorySpan<int32_t> py_tokens_;
   PyDeviceMemorySpan<int32_t> py_sequence_;
   PyDeviceMemorySpan<float> py_logits_;
->>>>>>> daefc4f3
 };
 
 void SetLogOptions(const pybind11::kwargs& dict) {
@@ -433,13 +388,7 @@
       .def_property_readonly("pad_token_id", [](const PyGeneratorParams& v) { return v.params_->config.model.pad_token_id; })
       .def_property_readonly("eos_token_id", [](const PyGeneratorParams& v) { return v.params_->config.model.eos_token_id; })
       .def_property_readonly("vocab_size", [](const PyGeneratorParams& v) { return v.params_->config.model.vocab_size; })
-<<<<<<< HEAD
-      .def_readwrite("input_ids", &PyGeneratorParams::py_input_ids_)
       .def_readwrite("audio_features", &PyGeneratorParams::py_audio_features_)
-=======
-      // TODO(baijumeswani): Rename/redesign the whisper_input_features to be more generic
-      .def_readwrite("whisper_input_features", &PyGeneratorParams::py_whisper_input_features_)
->>>>>>> daefc4f3
       .def_readwrite("alignment_heads", &PyGeneratorParams::py_alignment_heads_)
       .def("set_inputs", [](PyGeneratorParams& generator_params, PyNamedTensors* named_tensors) {
         if (!named_tensors || !named_tensors->named_tensors_)
@@ -498,14 +447,9 @@
   pybind11::class_<PyGenerator>(m, "Generator")
       .def(pybind11::init<Model&, PyGeneratorParams&>())
       .def("is_done", &PyGenerator::IsDone)
-<<<<<<< HEAD
-      .def("compute_logits", &PyGenerator::ComputeLogits)
       .def("get_input", &PyGenerator::GetInput)
       .def("get_output", &PyGenerator::GetOutput)
-=======
-      .def("get_output", &PyGenerator::GetOutput)
       .def("append_tokens", &PyGenerator::AppendTokens)
->>>>>>> daefc4f3
       .def("get_logits", &PyGenerator::GetLogits)
       .def("set_logits", &PyGenerator::SetLogits)
       .def("generate_next_token", &PyGenerator::GenerateNextToken)
