// Copyright (c) Microsoft Corporation. All rights reserved.
// Licensed under the MIT License.
#pragma once
#ifndef USE_CXX17
#include <span>
#else

#include <array>
#include <stdexcept>
#include <vector>
<<<<<<< HEAD
#include <initializer_list>
=======
>>>>>>> 09b97eff

namespace std {
namespace generators_span {
template <typename T>
struct span {
  span() = default;
  constexpr span(T* p, size_t length) noexcept : p_{p}, length_{length} {}
  constexpr span(const span<T>& s) noexcept : p_{s.p_}, length_{s.length_} {}

  span(std::vector<T>& s) noexcept : p_{s.data()}, length_{s.size()} {}
  template <size_t N>
  constexpr span(std::array<T, N>& s) noexcept : p_{s.data()}, length_{s.size()} {}

  constexpr bool empty() const noexcept { return length_ == 0; }

  constexpr size_t size() const noexcept { return length_; }
  constexpr size_t size_bytes() const noexcept { return length_ * sizeof(T); }

  constexpr T* data() const noexcept { return p_; }

  constexpr T& operator[](size_t index) const noexcept { return p_[index]; }

  constexpr T& back() const noexcept { return p_[length_ - 1]; }

  constexpr T* begin() const noexcept { return p_; }
  constexpr T* end() const noexcept { return p_ + length_; }

  span subspan(size_t index, size_t length) const {
<<<<<<< HEAD
    if (index >= length_ || index + length > length_)
=======
    if (index > length_ || length > length_ - index)
>>>>>>> 09b97eff
      throw std::out_of_range("Requested subspan is out of range");

    return span(p_ + index, length);
  }

 private:
  T* p_{};
  size_t length_{};
};

template <class T>
struct span<const T> {
  span() = default;
  constexpr span(const T* p, size_t length) noexcept : p_{p}, length_{length} {}

  constexpr span(const span<const T>& s) noexcept : p_{s.p_}, length_{s.length_} {}
  constexpr span(const span<T>& s) noexcept : p_{s.data()}, length_{s.size()} {}

  span(const std::vector<T>& s) noexcept : p_{s.data()}, length_{s.size()} {}
  template <size_t N>
  constexpr span(const std::array<T, N>& s) noexcept : p_{s.data()}, length_{s.size()} {}
<<<<<<< HEAD
  constexpr span(std::initializer_list<T> list) noexcept : p_(&*list.begin()), length_(list.size()) {}
=======
>>>>>>> 09b97eff

  constexpr bool empty() const noexcept { return length_ == 0; }

  constexpr size_t size() const noexcept { return length_; }
  constexpr size_t size_bytes() const noexcept { return length_ * sizeof(T); }

  constexpr const T* data() const noexcept { return p_; }

  constexpr const T& operator[](size_t index) const noexcept { return p_[index]; }

  constexpr const T& back() const noexcept { return p_[length_ - 1]; }

  constexpr const T* begin() const noexcept { return p_; }
  constexpr const T* end() const noexcept { return p_ + length_; }

  span subspan(size_t index, size_t length) const {
<<<<<<< HEAD
    if (index >= length_ || index + length > length_)
=======
    if (index > length_ || length > length_ - index)
>>>>>>> 09b97eff
      throw std::out_of_range("Requested subspan is out of range");

    return span(p_ + index, length);
  }

 private:
  const T* p_{};
  size_t length_{};
};
}  // namespace generators_span

using generators_span::span;

}  // namespace std

#endif<|MERGE_RESOLUTION|>--- conflicted
+++ resolved
@@ -8,10 +8,6 @@
 #include <array>
 #include <stdexcept>
 #include <vector>
-<<<<<<< HEAD
-#include <initializer_list>
-=======
->>>>>>> 09b97eff
 
 namespace std {
 namespace generators_span {
@@ -40,11 +36,7 @@
   constexpr T* end() const noexcept { return p_ + length_; }
 
   span subspan(size_t index, size_t length) const {
-<<<<<<< HEAD
-    if (index >= length_ || index + length > length_)
-=======
     if (index > length_ || length > length_ - index)
->>>>>>> 09b97eff
       throw std::out_of_range("Requested subspan is out of range");
 
     return span(p_ + index, length);
@@ -66,10 +58,6 @@
   span(const std::vector<T>& s) noexcept : p_{s.data()}, length_{s.size()} {}
   template <size_t N>
   constexpr span(const std::array<T, N>& s) noexcept : p_{s.data()}, length_{s.size()} {}
-<<<<<<< HEAD
-  constexpr span(std::initializer_list<T> list) noexcept : p_(&*list.begin()), length_(list.size()) {}
-=======
->>>>>>> 09b97eff
 
   constexpr bool empty() const noexcept { return length_ == 0; }
 
@@ -86,11 +74,7 @@
   constexpr const T* end() const noexcept { return p_ + length_; }
 
   span subspan(size_t index, size_t length) const {
-<<<<<<< HEAD
-    if (index >= length_ || index + length > length_)
-=======
     if (index > length_ || length > length_ - index)
->>>>>>> 09b97eff
       throw std::out_of_range("Requested subspan is out of range");
 
     return span(p_ + index, length);
