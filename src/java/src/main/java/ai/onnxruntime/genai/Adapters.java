/*
 * Copyright (c) Microsoft Corporation. All rights reserved.
 * Licensed under the MIT License.
 */
package ai.onnxruntime.genai;

<<<<<<< HEAD
/**
 * A container of adapters.
 */
=======
/** A container of adapters. */
>>>>>>> 10932c11
public final class Adapters implements AutoCloseable {
  private long nativeHandle = 0;

  /**
   * Constructs an Adapters object with the given model.
   *
   * @param model The model.
   * @throws GenAIException If the call to the GenAI native API fails.
   */
  public Adapters(Model model) throws GenAIException {
    if (model.nativeHandle() == 0) {
      throw new IllegalArgumentException("model has been freed and is invalid");
    }

    nativeHandle = createAdapters(model.nativeHandle());
  }

  /**
   * Loads the model adapter from the given adapter file path and adapter name.
   *
   * @param adapterFilePath The path of the adapter.
   * @param adapterName A unique user supplied adapter identifier.
   * @throws GenAIException If the call to the GenAI native API fails.
   */
  public void loadAdapter(String adapterFilePath, String adapterName) throws GenAIException {
    if (nativeHandle == 0) {
      throw new IllegalStateException("Instance has been freed and is invalid");
    }

    loadAdapter(nativeHandle, adapterFilePath, adapterName);
  }

  /**
<<<<<<< HEAD
   * Unloads the adapter with the given identifier from the previosly loaded adapters.
   * If the adapter is not found, or if it cannot be unloaded (when it is in use), an error is returned.
=======
   * Unloads the adapter with the given identifier from the previosly loaded adapters. If the
   * adapter is not found, or if it cannot be unloaded (when it is in use), an error is returned.
>>>>>>> 10932c11
   *
   * @param adapterName A unique user supplied adapter identifier.
   * @throws GenAIException If the call to the GenAI native API fails.
   */
  public void unloadAdapter(String adapterName) throws GenAIException {
    if (nativeHandle == 0) {
      throw new IllegalStateException("Instance has been freed and is invalid");
    }

    unloadAdapter(nativeHandle, adapterName);
  }

  @Override
  public void close() {
    if (nativeHandle != 0) {
      destroyAdapters(nativeHandle);
      nativeHandle = 0;
    }
  }

  long nativeHandle() {
    return nativeHandle;
  }

  static {
    try {
      GenAI.init();
    } catch (Exception e) {
      throw new RuntimeException("Failed to load onnxruntime-genai native libraries", e);
    }
  }

  private native long createAdapters(long modelHandle) throws GenAIException;

  private native void destroyAdapters(long nativeHandle);

  private native void loadAdapter(long nativeHandle, String adapterFilePath, String adapterName)
      throws GenAIException;

  private native void unloadAdapter(long nativeHandle, String adapterName) throws GenAIException;
}<|MERGE_RESOLUTION|>--- conflicted
+++ resolved
@@ -4,13 +4,7 @@
  */
 package ai.onnxruntime.genai;
 
-<<<<<<< HEAD
-/**
- * A container of adapters.
- */
-=======
 /** A container of adapters. */
->>>>>>> 10932c11
 public final class Adapters implements AutoCloseable {
   private long nativeHandle = 0;
 
@@ -44,13 +38,8 @@
   }
 
   /**
-<<<<<<< HEAD
-   * Unloads the adapter with the given identifier from the previosly loaded adapters.
-   * If the adapter is not found, or if it cannot be unloaded (when it is in use), an error is returned.
-=======
    * Unloads the adapter with the given identifier from the previosly loaded adapters. If the
    * adapter is not found, or if it cannot be unloaded (when it is in use), an error is returned.
->>>>>>> 10932c11
    *
    * @param adapterName A unique user supplied adapter identifier.
    * @throws GenAIException If the call to the GenAI native API fails.
