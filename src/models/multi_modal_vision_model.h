--- conflicted
+++ resolved
@@ -100,15 +100,10 @@
   MultiModalPipelineState(const MultiModalPipelineState&) = delete;
   MultiModalPipelineState& operator=(const MultiModalPipelineState&) = delete;
 
-<<<<<<< HEAD
-  RoamingArray<float> Run(int current_length, RoamingArray<int32_t> next_tokens,
-                          RoamingArray<int32_t> next_indices) override;
+  DeviceSpan<float> Run(int current_length, DeviceSpan<int32_t>& next_tokens,
+                        DeviceSpan<int32_t> next_indices) override;
   OrtValue* GetInput(const char* name) override;
   OrtValue* GetOutput(const char* name) override;
-=======
-  DeviceSpan<float> Run(int current_length, DeviceSpan<int32_t>& next_tokens,
-                        DeviceSpan<int32_t> next_indices) override;
->>>>>>> daefc4f3
 
  private:
   void UpdateInputsOutputs(const DeviceSpan<int32_t>& next_tokens, DeviceSpan<int32_t> next_indices,
