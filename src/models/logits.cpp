// Copyright (c) Microsoft Corporation. All rights reserved.
// Licensed under the MIT License.
#include "../generators.h"
#include "model.h"

#if USE_CUDA
#include "../cuda/cuda_common.h"
#include "kernels.h"
#endif

#include "logits.h"
namespace Generators {

Logits::Logits(State& state)
    : state_{state},
      shape_{static_cast<int64_t>(state_.params_->batch_size) * state_.params_->search.num_beams, state_.params_->sequence_length, model_.config_->model.vocab_size},
      type_{model_.session_info_->GetOutputDataType(model_.config_->model.decoder.outputs.logits)} {
  output_raw_ = OrtValue::CreateTensor(*model_.allocator_device_, shape_, type_);

  if (state_.GetCapturedGraphInfo()) {
    if (type_ == Ort::TypeToTensorType<float>) {
      sb_logits32_ = state_.GetCapturedGraphInfo()->sb_logits32_.get();
    }
    if (type_ == Ort::TypeToTensorType<Ort::Float16_t>) {
      sb_logits16_ = state_.GetCapturedGraphInfo()->sb_logits16_.get();
    }
  }

#if USE_CUDA
  if (model_.device_type_ == DeviceType::CUDA && !model_.config_->model.eos_token_ids.empty()) {
    auto& cpu_ids = model_.config_->model.eos_token_ids;
    cuda_eos_token_ids_ = state_.params_->p_device->Allocate<int32_t>(cpu_ids.size());
    copy(std::span<const int32_t>{cpu_ids}, cuda_eos_token_ids_.CpuSpan());
    cuda_eos_token_ids_.CopyCpuToDevice();
  }
#endif
  if (!state_.params_->guidance_type.empty() && !state_.params_->guidance_data.empty()) {
    auto tokenizer = model_.CreateTokenizer();
    constrained_logits_processors_.resize(shape_[0]);
    for (int i = 0; i < shape_[0]; i++) {
      constrained_logits_processors_[i] = std::make_unique<ConstrainedLogitsProcessor>(model_.config_->model.vocab_size, model_.config_->model.eos_token_id,
                                                                                       state_.params_->guidance_type, state_.params_->guidance_data, tokenizer,
                                                                                       model_.config_->config_path.string().c_str());
    }
    mask_future_ = std::async(std::launch::async, [&]() {
      std::vector<std::vector<uint32_t>> result;
      for (int i = 0; i < shape_[0]; i++) {
        auto processor = constrained_logits_processors_.at(i).get();
        auto mask = processor->ComputeMask();
        result.push_back(std::move(mask));
      }
      return result;
    });
#if USE_CUDA
    if (model_.device_type_ == DeviceType::CUDA) {
      cuda_logits_mask_ptr_ = CudaMallocArray<uint32_t>(shape_[0] * shape_[2] / 32);
    }
#endif
  }
}

#pragma warning(push)
#pragma warning(disable : 4189)  // local variable is initialized but not referenced

DeviceSpan<float> Logits::Get() {
  size_t element_count = shape_[0] * shape_[1] * shape_[2];

  // First iteration? Then copy the logits over to a {batch_beams, 1, vocab_size} tensor
  // The model's output logits are {batch_size*num_beams, input_seq_len, vocab_size}
  OrtValue* logits_of_last_token = output_raw_.get();
  if (shape_[1] != 1) {
    const size_t seq_length = shape_[1];
    const size_t vocab_size = shape_[2];
    const size_t num_beams = state_.params_->search.num_beams;
    const size_t element_count_last_token = shape_[0] * shape_[2];

    shape_[1] = 1;

    // create new OrtValue for logits_of_last_token and use output_last_tokens_ to hold it
    output_last_tokens_ = OrtValue::CreateTensor(*model_.allocator_device_, shape_, type_);

    if (type_ == Ort::TypeToTensorType<Ort::Float16_t>)
      logits_of_last_token_fp32_ = OrtValue::CreateTensor<float>(*model_.allocator_device_, shape_);

    logits_of_last_token = output_last_tokens_.get();

    size_t element_size = type_ == Ort::TypeToTensorType<float> ? 4 : 2;
    size_t vocab_index = 0;  // Simpler math to have this index go up by vocab_size for every logit chunk we process

    const auto* input_ids = state_.params_->input_ids.data();
    for (int batch_index = 0; batch_index < state_.params_->batch_size; batch_index++) {
      // Find the first non pad token from the end
      size_t token_index = seq_length;
      while (token_index-- > 0) {
        if (input_ids[token_index] != model_.config_->model.pad_token_id)
          break;
      }

      for (int beam_index = 0; beam_index < num_beams; beam_index++) {
        switch (model_.device_type_) {
          case DeviceType::DML: {
#if USE_DML
            ComPtr<ID3D12Resource> source_resource;
            Ort::ThrowOnError(model_.GetOrtDmlApi()->GetD3D12ResourceFromAllocation(model_.allocator_device_, output_raw_->GetTensorMutableRawData(), &source_resource));

            ComPtr<ID3D12Resource> target_resource;
            Ort::ThrowOnError(model_.GetOrtDmlApi()->GetD3D12ResourceFromAllocation(model_.allocator_device_, logits_of_last_token->GetTensorMutableRawData(), &target_resource));

            uint64_t source_offset = (vocab_index * seq_length + token_index * vocab_size) * element_size;
            uint64_t target_offset = vocab_index * element_size;
            uint64_t size_in_bytes = vocab_size * element_size;

            model_.GetDmlExecutionContext()->CopyBufferRegion(
                target_resource.Get(),
                target_offset,
                D3D12_RESOURCE_STATE_UNORDERED_ACCESS,
                source_resource.Get(),
                source_offset,
                D3D12_RESOURCE_STATE_UNORDERED_ACCESS,
                size_in_bytes);
#endif
          } break;

          default: {
            // CPU, CUDA, WEBGPU
            auto logits_raw = std::span<const uint8_t>{output_raw_->GetTensorMutableData<uint8_t>(), element_count * element_size};
            auto logits_last_tokens = std::span<uint8_t>{logits_of_last_token->GetTensorMutableData<uint8_t>(), element_count_last_token * element_size};
            auto target = logits_last_tokens.subspan(vocab_index * element_size, vocab_size * element_size);
            auto source = logits_raw.subspan((vocab_index * seq_length + token_index * vocab_size) * element_size, vocab_size * element_size);
            if (model_.device_type_ == DeviceType::CUDA)
#if USE_CUDA
              CudaCheck() == cudaMemcpyAsync(target.data(), source.data(), source.size_bytes(), cudaMemcpyDeviceToDevice, state_.params_->cuda_stream);
#else
              throw std::runtime_error("Unexpected CUDA device usage");
#endif
            else
              copy(source, target);
          } break;
        }

        vocab_index += vocab_size;
      }

      input_ids += seq_length;
    }

    element_count = shape_[0] * shape_[2];  // shape_[1] is now 1, so the element count must be updated
  }

  // Convert from float16 to float32 if necessary
  if (type_ == Ort::TypeToTensorType<Ort::Float16_t>) {
#if USE_DML
    if (model_.device_type_ == DeviceType::DML) {
      DmlHelpers::DmlCastInputToOutput(
          model_.GetDmlExecutionContext(),
          *model_.allocator_device_,
          *logits_of_last_token,
          logits_of_last_token_fp32_,
          model_.GetDmlDevice(),
          model_.GetOrtDmlApi(),
          logits_cast_command_list_state_);

      logits_of_last_token = logits_of_last_token_fp32_.get();
    } else
#endif
    {
      ConvertFp16ToFp32(*model_.allocator_device_, *logits_of_last_token, logits_of_last_token_fp32_, model_.device_type_, model_.cuda_stream_);
      logits_of_last_token = logits_of_last_token_fp32_.get();
    }
  }

  assert(shape_[1] == 1);

#if USE_DML
  // DML doesn't support on-device scoring yet, so we need to download some data to the CPU
  if (model_.device_type_ == DeviceType::DML) {
    value32_cpu_ = OrtValue::CreateTensor<float>(model_.allocator_cpu_, shape_);
  }
#endif

  if (logits_.empty() || logits_of_last_token->GetTensorMutableRawData() != logits_.Span().data())
    logits_ = WrapTensor<float>(*state_.params_->p_device, *logits_of_last_token);

  if (!constrained_logits_processors_.empty()) {
    logits_masks_ = mask_future_.get();
  }

#if USE_CUDA
  if (model_.device_type_ == DeviceType::CUDA) {
    if (!cuda_eos_token_ids_.empty())
      cuda::LaunchHandleEOSArray(
          logits_.Span().data(),
          static_cast<int>(shape_[0]) /* batch_beam_size*/,
          static_cast<int>(shape_[2]) /* vocab_size */,
          cuda_eos_token_ids_.Span().data(),
          static_cast<int>(cuda_eos_token_ids_.size()),
          model_.cuda_stream_);
<<<<<<< HEAD

    if (!logits_masks_.empty()) {
      for (int i = 0; i < logits_masks_.size(); i++) {
        cudaMemcpyAsync(cuda_logits_mask_ptr_.get() + (i * shape_[2] / 32), logits_masks_.at(i).data(),
                        logits_masks_.at(i).size() * sizeof(uint32_t), ::cudaMemcpyHostToDevice, model_.cuda_stream_);
      }
      AddMask(batched_logits_gpu, cuda_logits_mask_ptr_.get());
    }
    return batched_logits_gpu;
=======
    return logits_;
>>>>>>> 2f2686fe
  }
#endif
#if USE_DML
  if (model_.device_type_ == DeviceType::DML) {
    // DML doesn't support on-device scoring yet, so we transfer the data to the CPU
    ComPtr<ID3D12Resource> gpu_resource;
    Ort::ThrowOnError(model_.GetOrtDmlApi()->GetD3D12ResourceFromAllocation(
        model_.allocator_device_,
        logits_of_last_token->GetTensorMutableData<float>(),
        &gpu_resource));
    auto cpu_tensor = value32_cpu_->GetTensorMutableData<float>();

    model_.GetDmlReadbackHeap()->ReadbackFromGpu(
        std::span(reinterpret_cast<uint8_t*>(cpu_tensor), element_count * sizeof(float)),
        gpu_resource.Get(),
        0,
        D3D12_RESOURCE_STATE_UNORDERED_ACCESS);

    auto batched_logits_cpu = cpu_span<float>{cpu_tensor, element_count};
    HandleEOSArray(batched_logits_cpu);
<<<<<<< HEAD
    if (!logits_mask_.empty()) {
      AddMask(batched_logits_cpu, logits_masks_);
    }
    return batched_logits_cpu;
  }
#endif

  auto batched_logits_cpu = cpu_span<float>{logits_of_last_token->GetTensorMutableData<float>(), element_count};
  HandleEOSArray(batched_logits_cpu);
  if (!logits_masks_.empty()) {
    AddMask(batched_logits_cpu, logits_masks_);
  }
  return batched_logits_cpu;
=======

    logits_ = WrapTensor<float>(*state_.params_->p_device, *value32_cpu_);
    return logits_;
  }
#endif

  HandleEOSArray(logits_.Span());
  return logits_;
>>>>>>> 2f2686fe
}

#pragma warning(pop)

void Logits::Update(RoamingArray<int32_t> next_tokens_unk) {
  if (!constrained_logits_processors_.empty()) {
    auto next_tokens = next_tokens_unk.GetCPU();
    for (int i = 0; i < next_tokens.size(); i++) {
      constrained_logits_processors_[i]->CommitTokens(static_cast<uint32_t>(next_tokens[i]));
    }
    mask_future_ = std::async(std::launch::async, [&]() {
      std::vector<std::vector<uint32_t>> result;
      for (int i = 0; i < shape_[0]; i++) {
        auto processor = constrained_logits_processors_.at(i).get();
        auto mask = processor->ComputeMask();
        result.push_back(mask);
      }
      return result;
    });
  }

  if (output_raw_.get()->GetTensorTypeAndShapeInfo()->GetShape()[1] == 1) {
    return;
  }

  StaticBuffer* sb_logits = type_ == Ort::TypeToTensorType<Ort::Float16_t> ? sb_logits16_ : sb_logits32_;
  output_raw_ = !sb_logits ? OrtValue::CreateTensor(*model_.allocator_device_, shape_, type_)
                           : sb_logits->CreateTensorOnStaticBuffer(shape_, type_);
  state_.outputs_[output_index_] = output_raw_.get();
}

void Logits::HandleEOSArray(std::span<float> batched_logits) {
  if (model_.config_->model.eos_token_ids.empty())
    return;

  const size_t vocab_size = shape_[2];
  size_t vocab_index = 0;  // Simpler math to have this index go up by vocab_size for every logit chunk we process

  for (int index = 0; index < shape_[0]; index++) {
    auto logits = batched_logits.subspan(vocab_index, vocab_size);
    float max = std::numeric_limits<float>::lowest();
    for (auto id : model_.config_->model.eos_token_ids) {
      max = std::max(max, logits[id]);
      logits[id] = std::numeric_limits<float>::lowest();  // Set all EOS token options to never happen (the first will get the max of all)
    }

    logits[model_.config_->model.eos_token_id] = max;  // Set the score of the primary EOS token to the highest of any of the EOS tokens
    vocab_index += vocab_size;
  }
}

void Logits::AddMask(cpu_span<float> logits, std::vector<std::vector<uint32_t>>& masks) {
  size_t vocab_size = shape_[2];
  size_t vocab_index = 0;

  for (int index = 0; index < shape_[0]; index++) {
    auto logits_span = logits.subspan(vocab_index, vocab_size);
    auto& mask = masks[index];
    for (size_t i = 0; i < vocab_size; i++) {
      logits_span[i] = mask[i / 32] & (1 << (i % 32)) ? logits_span[i] : std::numeric_limits<float>::lowest();
    }
    vocab_index += vocab_size;
  }
}

#if USE_CUDA
void Logits::AddMask(gpu_span<float> logits, const uint32_t* mask) {
  cuda::LaunchAddLogitsMask(logits.data(), static_cast<int>(shape_[0]),
                            static_cast<int>(shape_[2]), mask, model_.cuda_stream_);
}
#endif

void Logits::Add() {
  output_index_ = state_.outputs_.size();

  state_.output_names_.push_back(model_.config_->model.decoder.outputs.logits.c_str());
  state_.outputs_.push_back(output_raw_.get());
}

}  // namespace Generators<|MERGE_RESOLUTION|>--- conflicted
+++ resolved
@@ -195,19 +195,15 @@
           cuda_eos_token_ids_.Span().data(),
           static_cast<int>(cuda_eos_token_ids_.size()),
           model_.cuda_stream_);
-<<<<<<< HEAD
 
     if (!logits_masks_.empty()) {
       for (int i = 0; i < logits_masks_.size(); i++) {
         cudaMemcpyAsync(cuda_logits_mask_ptr_.get() + (i * shape_[2] / 32), logits_masks_.at(i).data(),
                         logits_masks_.at(i).size() * sizeof(uint32_t), ::cudaMemcpyHostToDevice, model_.cuda_stream_);
       }
-      AddMask(batched_logits_gpu, cuda_logits_mask_ptr_.get());
-    }
-    return batched_logits_gpu;
-=======
+      AddMask(logits_.Span().data(), cuda_logits_mask_ptr_.get());
+    }
     return logits_;
->>>>>>> 2f2686fe
   }
 #endif
 #if USE_DML
@@ -228,21 +224,9 @@
 
     auto batched_logits_cpu = cpu_span<float>{cpu_tensor, element_count};
     HandleEOSArray(batched_logits_cpu);
-<<<<<<< HEAD
     if (!logits_mask_.empty()) {
       AddMask(batched_logits_cpu, logits_masks_);
     }
-    return batched_logits_cpu;
-  }
-#endif
-
-  auto batched_logits_cpu = cpu_span<float>{logits_of_last_token->GetTensorMutableData<float>(), element_count};
-  HandleEOSArray(batched_logits_cpu);
-  if (!logits_masks_.empty()) {
-    AddMask(batched_logits_cpu, logits_masks_);
-  }
-  return batched_logits_cpu;
-=======
 
     logits_ = WrapTensor<float>(*state_.params_->p_device, *value32_cpu_);
     return logits_;
@@ -250,8 +234,10 @@
 #endif
 
   HandleEOSArray(logits_.Span());
+  if (!logits_masks_.empty()) {
+    AddMask(logits_.Span(), logits_masks_);
+  }
   return logits_;
->>>>>>> 2f2686fe
 }
 
 #pragma warning(pop)
