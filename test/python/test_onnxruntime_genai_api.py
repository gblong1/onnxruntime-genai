--- conflicted
+++ resolved
@@ -507,45 +507,6 @@
     prompt += " What is shown in this two images?\n<|end|>\n<|assistant|>\n"
     _ = processor(prompt, images=images)
 
-<<<<<<< HEAD
-@pytest.mark.parametrize("relative_model_path", [Path("audio-preprocessing")])
-@pytest.mark.parametrize("relative_audio_path", [Path("audios") / "1272-141231-0002.mp3"])
-def test_audio_preprocessing(test_data_path, relative_model_path, relative_audio_path):
-    model_path = os.fspath(Path(test_data_path) / relative_model_path)
-    model = og.Model(model_path)
-
-    processor = model.create_multimodal_processor()
-    tokenizer = og.Tokenizer(model)
-
-    audio_paths = [os.fspath(Path(test_data_path) / relative_audio_path)]
-    audios = og.Audios.open(*audio_paths)
-    _ = processor(audios=audios)
-
-    decoder_prompt_tokens = ["<|startoftranscript|>", "<|en|>", "<|transcribe|>", "<|notimestamps|>"]
-    _ = [[tokenizer.to_token_id(token) for token in decoder_prompt_tokens]]
-
-@pytest.mark.parametrize("relative_model_path", [Path("audio-preprocessing")])
-@pytest.mark.parametrize(
-    "relative_audio_paths",
-    [[Path("audios") / "1272-141231-0002.mp3"], [Path("audios") / "jfk.flac"]],
-)
-def test_audio_preprocessing_multiple_audios(test_data_path, relative_model_path, relative_audio_paths):
-    model_path = os.fspath(Path(test_data_path) / relative_model_path)
-    model = og.Model(model_path)
-
-    processor = model.create_multimodal_processor()
-    tokenizer = og.Tokenizer(model)
-
-    audio_paths = [
-        os.fspath(Path(test_data_path) / relative_audio_path)
-        for relative_audio_path in relative_audio_paths
-    ]
-    audios = og.Audios.open(*audio_paths)
-    _ = processor(audios=audios)
-
-    decoder_prompt_tokens = ["<|startoftranscript|>", "<|en|>", "<|transcribe|>", "<|notimestamps|>"]
-    _ = [[tokenizer.to_token_id(token) for token in decoder_prompt_tokens]]
-=======
 
 @pytest.mark.parametrize("device", devices)
 @pytest.mark.skipif(
@@ -676,4 +637,43 @@
     generator.append_tokens(tokenizer.encode_batch(prompts))
     while not generator.is_done():
         generator.generate_next_token()
->>>>>>> daefc4f3
+
+
+@pytest.mark.parametrize("relative_model_path", [Path("audio-preprocessing")])
+@pytest.mark.parametrize("relative_audio_path", [Path("audios") / "1272-141231-0002.mp3"])
+def test_audio_preprocessing(test_data_path, relative_model_path, relative_audio_path):
+    model_path = os.fspath(Path(test_data_path) / relative_model_path)
+    model = og.Model(model_path)
+
+    processor = model.create_multimodal_processor()
+    tokenizer = og.Tokenizer(model)
+
+    audio_paths = [os.fspath(Path(test_data_path) / relative_audio_path)]
+    audios = og.Audios.open(*audio_paths)
+    _ = processor(audios=audios)
+
+    decoder_prompt_tokens = ["<|startoftranscript|>", "<|en|>", "<|transcribe|>", "<|notimestamps|>"]
+    _ = [[tokenizer.to_token_id(token) for token in decoder_prompt_tokens]]
+
+
+@pytest.mark.parametrize("relative_model_path", [Path("audio-preprocessing")])
+@pytest.mark.parametrize(
+    "relative_audio_paths",
+    [[Path("audios") / "1272-141231-0002.mp3"], [Path("audios") / "jfk.flac"]],
+)
+def test_audio_preprocessing_multiple_audios(test_data_path, relative_model_path, relative_audio_paths):
+    model_path = os.fspath(Path(test_data_path) / relative_model_path)
+    model = og.Model(model_path)
+
+    processor = model.create_multimodal_processor()
+    tokenizer = og.Tokenizer(model)
+
+    audio_paths = [
+        os.fspath(Path(test_data_path) / relative_audio_path)
+        for relative_audio_path in relative_audio_paths
+    ]
+    audios = og.Audios.open(*audio_paths)
+    _ = processor(audios=audios)
+
+    decoder_prompt_tokens = ["<|startoftranscript|>", "<|en|>", "<|transcribe|>", "<|notimestamps|>"]
+    _ = [[tokenizer.to_token_id(token) for token in decoder_prompt_tokens]]