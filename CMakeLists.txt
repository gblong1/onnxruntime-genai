﻿# Copyright (c) Microsoft Corporation. All rights reserved.
# Licensed under the MIT License.

cmake_minimum_required(VERSION 3.28)
include(FetchContent)
include(CMakeDependentOption)
project(Generators LANGUAGES C CXX)

# All Options should be defined in cmake/options.cmake This must be included before any other cmake file is included
include(cmake/options.cmake)

if("${CMAKE_C_COMPILER_ID}" STREQUAL "GNU" AND CMAKE_C_COMPILER_VERSION VERSION_LESS 11)
  message(FATAL_ERROR  "GCC version must be greater than or equal to 11")
endif()

# Avoid warning of Calling FetchContent_Populate(Lib) is deprecated temporarily
# TODO: find a better way to handle the header-only 3rd party deps
if(CMAKE_VERSION VERSION_GREATER_EQUAL "3.30.0")
  cmake_policy(SET CMP0169 OLD)
endif()

if(MSVC)
  # DLL initialization errors due to old conda msvcp140.dll dll are a result of the new MSVC compiler
  # See https://developercommunity.visualstudio.com/t/Access-violation-with-std::mutex::lock-a/10664660#T-N10668856
  # Remove this definition once the conda msvcp140.dll dll is updated.
  add_compile_definitions(_DISABLE_CONSTEXPR_MUTEX_CONSTRUCTOR)
endif()

include(cmake/external/onnxruntime_external_deps.cmake)
include(cmake/ortlib.cmake)
# All Global variables, including GLOB, for the top level CMakeLists.txt should be defined here
include(cmake/global_variables.cmake)
# Checking if CUDA is supported
include(cmake/check_cuda.cmake)
# Checking if ROCm is supported
include(cmake/check_rocm.cmake)
# Checking if DML is supported
include(cmake/check_dml.cmake)

include(cmake/cxx_standard.cmake)

add_compile_definitions(BUILDING_ORT_GENAI_C)
if(MSVC)
  # set updated value for __cplusplus macro instead of 199711L
  add_compile_options($<$<COMPILE_LANGUAGE:CXX>:/Zc:__cplusplus>)

  add_compile_options(
      "$<$<COMPILE_LANGUAGE:C,CXX>:/w15038>"
      "$<$<COMPILE_LANGUAGE:C,CXX>:/wd4100>"
      "$<$<COMPILE_LANGUAGE:C,CXX>:/W4>"
      "$<$<COMPILE_LANGUAGE:C,CXX>:/WX>"
  )
endif()

# Suggested by https://gitlab.kitware.com/cmake/cmake/-/issues/20132
# MacCatalyst is not well supported in CMake
# The error that can emerge without this flag can look like:
# "clang : error : overriding '-mmacosx-version-min=11.0' option with '-target x86_64-apple-ios14.0-macabi' [-Werror,-Woverriding-t-option]"
if (PLATFORM_NAME STREQUAL "macabi")
  add_compile_options(-Wno-overriding-t-option)
  add_link_options(-Wno-overriding-t-option)
endif()

if(ENABLE_TESTS)
  # call enable_testing so we can add tests from subdirectories (e.g. test and src/java)
  # it applies recursively to all subdirectories
  enable_testing()
  if (TEST_PHI2)
    add_compile_definitions(TEST_PHI2=1)
  else()
    add_compile_definitions(TEST_PHI2=0)
  endif()
endif()


if(WIN32)
  add_library(onnxruntime-genai SHARED ${generator_srcs} "${GENERATORS_ROOT}/dll/onnxruntime-genai.rc")
  target_compile_definitions(onnxruntime-genai PRIVATE VERSION_INFO=\"${VERSION_INFO}\")
  target_compile_definitions(onnxruntime-genai PRIVATE VERSION_MAJOR=${VERSION_MAJOR})
  target_compile_definitions(onnxruntime-genai PRIVATE VERSION_MINOR=${VERSION_MINOR})
  target_compile_definitions(onnxruntime-genai PRIVATE VERSION_PATCH=${VERSION_PATCH})
  target_compile_definitions(onnxruntime-genai PRIVATE VERSION_SUFFIX=${VERSION_SUFFIX})
  target_compile_definitions(onnxruntime-genai PRIVATE FILE_NAME=\"onnxruntime-genai.dll\")

  add_library(onnxruntime-genai-static STATIC ${generator_srcs})
else()
  add_library(onnxruntime-genai SHARED ${generator_srcs})
  add_library(onnxruntime-genai-static STATIC ${generator_srcs})
endif()

target_include_directories(onnxruntime-genai PRIVATE ${ORT_HEADER_DIR})
target_include_directories(onnxruntime-genai-static PRIVATE ${ORT_HEADER_DIR})
target_include_directories(onnxruntime-genai PRIVATE ${onnxruntime_extensions_SOURCE_DIR}/include)
target_include_directories(onnxruntime-genai PRIVATE ${onnxruntime_extensions_SOURCE_DIR}/shared/api/)
target_include_directories(onnxruntime-genai-static PRIVATE ${onnxruntime_extensions_SOURCE_DIR}/include)
target_include_directories(onnxruntime-genai-static PUBLIC ${onnxruntime_extensions_SOURCE_DIR}/shared/api/)
target_link_libraries(onnxruntime-genai PRIVATE onnxruntime_extensions)
target_link_libraries(onnxruntime-genai-static PUBLIC onnxruntime_extensions)
target_link_directories(onnxruntime-genai PRIVATE ${ORT_LIB_DIR})

# we keep the shared libraries disconnected on Android as they will come from separate AARs and we don't want to force
# the ORT version to match in both.
if(CMAKE_SYSTEM_NAME STREQUAL "Android" OR CMAKE_SYSTEM_NAME STREQUAL "Linux" OR (CMAKE_SYSTEM_NAME STREQUAL "Darwin" AND (NOT BUILD_APPLE_FRAMEWORK)))
  add_compile_definitions(_ORT_GENAI_USE_DLOPEN)
else()
  target_link_libraries(onnxruntime-genai PRIVATE ${ONNXRUNTIME_LIB})
endif()

if(APPLE)
target_link_libraries(onnxruntime-genai PRIVATE "-framework Foundation" "-framework CoreML")
endif()

set_target_properties(onnxruntime-genai PROPERTIES FOLDER "Sources")
set_target_properties(onnxruntime-genai-static PROPERTIES FOLDER "Sources")
source_group(TREE ${PROJECT_SOURCE_DIR} FILES ${generator_srcs})

set(ONNXRUNTIME_GENAI_PUBLIC_HEADERS
  ${SRC_ROOT}/ort_genai.h
  ${SRC_ROOT}/ort_genai_c.h
)

if(USE_CUDA AND CMAKE_CUDA_COMPILER)
  set_target_properties(onnxruntime-genai PROPERTIES LINKER_LANGUAGE CUDA)
  target_link_libraries(onnxruntime-genai PRIVATE cublasLt cublas curand cufft cudart)
  #  onnxruntime-genai-static is statically linked under Windows
  if(CMAKE_SYSTEM_NAME STREQUAL "Linux")
    set_target_properties(onnxruntime-genai-static PROPERTIES LINKER_LANGUAGE CUDA)
    target_link_libraries(onnxruntime-genai-static PRIVATE cublasLt cublas curand cufft cudart)
  endif()
endif()

if(CMAKE_GENERATOR_TOOLSET MATCHES "Visual Studio")
  target_link_options(onnxruntime-genai PRIVATE "/CETCOMPAT")
  target_compile_options(onnxruntime-genai PRIVATE "/sdl")
endif()

if(CMAKE_SYSTEM_NAME STREQUAL "Linux")
  set_target_properties(onnxruntime-genai-static PROPERTIES POSITION_INDEPENDENT_CODE ON)
endif()


if(USE_DML)
  list(APPEND ortgenai_embed_libs "${D3D12_LIB_DIR}/D3D12Core.dll")
  target_include_directories(onnxruntime-genai PRIVATE $<TARGET_PROPERTY:${WIL_TARGET},INTERFACE_INCLUDE_DIRECTORIES>)
  target_include_directories(onnxruntime-genai PRIVATE $<TARGET_PROPERTY:${DIRECTX_HEADERS_TARGET},INTERFACE_INCLUDE_DIRECTORIES>/directx)
  target_include_directories(onnxruntime-genai PRIVATE $<TARGET_PROPERTY:${DIRECTX_HEADERS_TARGET},INTERFACE_INCLUDE_DIRECTORIES>)
  target_include_directories(onnxruntime-genai-static PUBLIC $<TARGET_PROPERTY:${WIL_TARGET},INTERFACE_INCLUDE_DIRECTORIES>)
  target_include_directories(onnxruntime-genai-static PUBLIC $<TARGET_PROPERTY:${DIRECTX_HEADERS_TARGET},INTERFACE_INCLUDE_DIRECTORIES>/directx)
  target_include_directories(onnxruntime-genai-static PUBLIC $<TARGET_PROPERTY:${DIRECTX_HEADERS_TARGET},INTERFACE_INCLUDE_DIRECTORIES>)
  target_include_directories(onnxruntime-genai PRIVATE ${DML_HEADER_DIR})
  target_include_directories(onnxruntime-genai-static PRIVATE ${DML_HEADER_DIR})
  target_include_directories(onnxruntime-genai PRIVATE ${D3D12_HEADER_DIR})
  target_include_directories(onnxruntime-genai-static PRIVATE ${D3D12_HEADER_DIR})
  target_link_directories(onnxruntime-genai PRIVATE ${DML_LIB_DIR})
  target_link_directories(onnxruntime-genai PRIVATE ${D3D12_LIB_DIR})
  target_link_directories(onnxruntime-genai-static PUBLIC ${DML_LIB_DIR})
  target_link_directories(onnxruntime-genai-static PUBLIC ${D3D12_LIB_DIR})
  target_link_libraries(onnxruntime-genai PRIVATE d3d12.lib dxcore.lib dxguid.lib dxgi.lib)
  target_link_libraries(onnxruntime-genai PRIVATE d3d12.lib dxcore.lib dxguid.lib dxgi.lib)
  target_link_libraries(onnxruntime-genai-static PUBLIC d3d12.lib dxcore.lib dxguid.lib dxgi.lib)

  get_filename_component(PACKAGES_DIR ${CMAKE_CURRENT_BINARY_DIR}/_deps ABSOLUTE)
  set(DXC_PACKAGE_DIR ${PACKAGES_DIR}/Microsoft.Direct3D.DXC.1.7.2308.12)
  set(NUGET_CONFIG ${PROJECT_SOURCE_DIR}/nuget.config)
  set(PACKAGES_CONFIG ${PROJECT_SOURCE_DIR}/packages.config)

  add_custom_command(
    OUTPUT
    ${DXC_PACKAGE_DIR}/build/native/bin/x64/dxc.exe
    DEPENDS
    ${PACKAGES_CONFIG}
    ${NUGET_CONFIG}
    COMMAND ${CMAKE_CURRENT_BINARY_DIR}/nuget/src/nuget restore ${PACKAGES_CONFIG} -PackagesDirectory ${PACKAGES_DIR} -ConfigFile ${NUGET_CONFIG}
    VERBATIM
  )

  add_custom_target(
    RESTORE_PACKAGES ALL
    DEPENDS
    ${DXC_PACKAGE_DIR}/build/native/bin/x64/dxc.exe
  )

  add_dependencies(RESTORE_PACKAGES nuget)
  add_dependencies(onnxruntime-genai RESTORE_PACKAGES)
  add_dependencies(onnxruntime-genai-static RESTORE_PACKAGES)
endif()

if (BUILD_APPLE_FRAMEWORK)
  # create Info.plist for the framework and podspec for CocoaPods (optional)
  set(MACOSX_FRAMEWORK_NAME "onnxruntime-genai")
  set(MACOSX_FRAMEWORK_IDENTIFIER "com.microsoft.onnxruntime-genai")
  # Need to include CoreML as a weaklink for CocoaPods package if the EP is enabled
  if(USE_COREML)
    set(APPLE_WEAK_FRAMEWORK "\\\"CoreML\\\"")
  endif()
  set(INFO_PLIST_PATH "${CMAKE_CURRENT_BINARY_DIR}/Info.plist")
  configure_file(${REPO_ROOT}/cmake/Info.plist.in ${INFO_PLIST_PATH})
  configure_file(
    ${REPO_ROOT}/tools/ci_build/github/apple/framework_info.json.template
    ${CMAKE_CURRENT_BINARY_DIR}/framework_info.json)

  set_target_properties(onnxruntime-genai PROPERTIES
    FRAMEWORK TRUE
    FRAMEWORK_VERSION A
    MACOSX_FRAMEWORK_INFO_PLIST ${INFO_PLIST_PATH}
    PUBLIC_HEADER "${ONNXRUNTIME_GENAI_PUBLIC_HEADERS}"
  )

  if (${CMAKE_SYSTEM_NAME} STREQUAL "iOS")
    set_target_properties(onnxruntime-genai PROPERTIES
      MACOSX_RPATH TRUE
    )
  else()
    set_target_properties(onnxruntime-genai PROPERTIES INSTALL_RPATH "@loader_path")
  endif()
endif()

if(ANDROID)
  # strip the binary if it's not a build with debug info
  set_target_properties(onnxruntime-genai PROPERTIES LINK_FLAGS_RELEASE -s)
  set_target_properties(onnxruntime-genai PROPERTIES LINK_FLAGS_MINSIZEREL -s)
endif()

if(ENABLE_TESTS)
  message("------------------Enabling tests------------------")
  add_subdirectory("${REPO_ROOT}/test")
endif()

if(ENABLE_PYTHON)
  message("------------------Enabling Python Wheel------------------")
  add_subdirectory("${SRC_ROOT}/python")
endif()

if (ENABLE_JAVA)
  message("------------------Enabling Java Jar------------------")
  add_subdirectory("${SRC_ROOT}/java")
endif()


if(ENABLE_MODEL_BENCHMARK)
  message("------------------Enabling model benchmark------------------")
  add_subdirectory("${REPO_ROOT}/benchmark/c")
endif()

<<<<<<< HEAD
# Copy the onnxruntime binaries into the build folder so it's found on launch
foreach(DLL_FILE ${onnxruntime_libs})
  add_custom_command(
    TARGET onnxruntime-genai POST_BUILD
    COMMAND ${CMAKE_COMMAND} -E copy_if_different ${DLL_FILE} $<TARGET_FILE_DIR:onnxruntime-genai>
  )
endforeach()

# Assemble the Apple static framework (iOS and macOS)
if(BUILD_APPLE_FRAMEWORK)
  # when building for mac catalyst, the CMAKE_OSX_SYSROOT is set to MacOSX as well, to avoid duplication,
  # we specify as `-macabi` in the name of the output static apple framework directory.
  if (PLATFORM_NAME STREQUAL "macabi")
    set(STATIC_FRAMEWORK_OUTPUT_DIR ${CMAKE_CURRENT_BINARY_DIR}/${CMAKE_BUILD_TYPE}-macabi)
  else()
    set(STATIC_FRAMEWORK_OUTPUT_DIR ${CMAKE_CURRENT_BINARY_DIR}/${CMAKE_BUILD_TYPE}-${CMAKE_OSX_SYSROOT})
  endif()

  # Setup the various directories required. Remove any existing ones so we start with a clean directory.
  set(STATIC_LIB_DIR ${CMAKE_CURRENT_BINARY_DIR}/static_libraries)
  set(STATIC_LIB_TEMP_DIR ${STATIC_LIB_DIR}/temp)
  add_custom_command(TARGET onnxruntime-genai PRE_BUILD COMMAND ${CMAKE_COMMAND} -E rm -rf ${STATIC_LIB_DIR})
  add_custom_command(TARGET onnxruntime-genai PRE_BUILD COMMAND ${CMAKE_COMMAND} -E make_directory ${STATIC_LIB_DIR})
  add_custom_command(TARGET onnxruntime-genai PRE_BUILD COMMAND ${CMAKE_COMMAND} -E make_directory ${STATIC_LIB_TEMP_DIR})

  set(STATIC_FRAMEWORK_DIR ${STATIC_FRAMEWORK_OUTPUT_DIR}/static_framework/onnxruntime-genai.framework)
  add_custom_command(TARGET onnxruntime-genai PRE_BUILD COMMAND ${CMAKE_COMMAND} -E rm -rf ${STATIC_FRAMEWORK_DIR})
  add_custom_command(TARGET onnxruntime-genai PRE_BUILD COMMAND ${CMAKE_COMMAND} -E make_directory ${STATIC_FRAMEWORK_DIR})

  set(INTERNAL_LIBRARIES)
  list(APPEND INTERNAL_LIBRARIES onnxruntime-genai-static)

  # If it's an onnxruntime library, extract .o files from the original cmake build path to a separate directory for
  # each library to avoid any clashes with filenames (e.g. utils.o)
  foreach(_LIB ${INTERNAL_LIBRARIES} )
    GET_TARGET_PROPERTY(_LIB_TYPE ${_LIB} TYPE)
    if(_LIB_TYPE STREQUAL "STATIC_LIBRARY")
      set(CUR_STATIC_LIB_OBJ_DIR ${STATIC_LIB_TEMP_DIR}/$<TARGET_LINKER_FILE_BASE_NAME:${_LIB}>)
      add_custom_command(TARGET onnxruntime-genai POST_BUILD
                         COMMAND ${CMAKE_COMMAND} -E make_directory ${CUR_STATIC_LIB_OBJ_DIR})

      add_custom_command(TARGET onnxruntime-genai POST_BUILD
      COMMAND ar ARGS -x $<TARGET_FILE:${_LIB}>
      WORKING_DIRECTORY ${CUR_STATIC_LIB_OBJ_DIR})
    endif()
  endforeach()

  # for external libraries we create a symlink to the .a file
  foreach(_LIB ${EXTERNAL_LIBRARIES})
    GET_TARGET_PROPERTY(_LIB_TYPE ${_LIB} TYPE)
    if(_LIB_TYPE STREQUAL "STATIC_LIBRARY")
      add_custom_command(TARGET onnxruntime-genai POST_BUILD
                         COMMAND ${CMAKE_COMMAND} -E create_symlink
                           $<TARGET_FILE:${_LIB}> ${STATIC_LIB_DIR}/$<TARGET_LINKER_FILE_NAME:${_LIB}>)
    endif()
  endforeach()

  # do the pre-link with `ld -r` to create a single relocatable object with correct symbol visibility
  add_custom_command(TARGET onnxruntime-genai POST_BUILD
                     COMMAND ld ARGS -r -o ${STATIC_LIB_DIR}/prelinked_objects.o */*.o ../*.a
                     WORKING_DIRECTORY ${STATIC_LIB_TEMP_DIR})

  # create the static library
  add_custom_command(TARGET onnxruntime-genai POST_BUILD
                     COMMAND libtool -static -o ${STATIC_FRAMEWORK_DIR}/onnxruntime-genai prelinked_objects.o
                     WORKING_DIRECTORY ${STATIC_LIB_DIR})

    # Assemble the other pieces of the static framework
  add_custom_command(TARGET onnxruntime-genai POST_BUILD
                     COMMAND ${CMAKE_COMMAND} -E
                     copy_if_different ${INFO_PLIST_PATH} ${STATIC_FRAMEWORK_DIR}/Info.plist)

  # add the framework header files
  set(STATIC_FRAMEWORK_HEADER_DIR ${STATIC_FRAMEWORK_DIR}/Headers)
  file(MAKE_DIRECTORY ${STATIC_FRAMEWORK_HEADER_DIR})

  foreach(h_ ${ONNXRUNTIME_GENAI_PUBLIC_HEADERS})
  get_filename_component(HEADER_NAME_ ${h_} NAME)
  add_custom_command(TARGET onnxruntime-genai POST_BUILD
                     COMMAND ${CMAKE_COMMAND} -E
                     copy_if_different ${h_} ${STATIC_FRAMEWORK_HEADER_DIR}/${HEADER_NAME_})
  endforeach()

endif()

=======
>>>>>>> f5af7634
# Have visual studio put all files into one single folder vs the default split of header files into a separate folder
source_group(TREE ${GENERATORS_ROOT} FILES ${generator_srcs})

include(cmake/package.cmake)<|MERGE_RESOLUTION|>--- conflicted
+++ resolved
@@ -113,11 +113,6 @@
 set_target_properties(onnxruntime-genai PROPERTIES FOLDER "Sources")
 set_target_properties(onnxruntime-genai-static PROPERTIES FOLDER "Sources")
 source_group(TREE ${PROJECT_SOURCE_DIR} FILES ${generator_srcs})
-
-set(ONNXRUNTIME_GENAI_PUBLIC_HEADERS
-  ${SRC_ROOT}/ort_genai.h
-  ${SRC_ROOT}/ort_genai_c.h
-)
 
 if(USE_CUDA AND CMAKE_CUDA_COMPILER)
   set_target_properties(onnxruntime-genai PROPERTIES LINKER_LANGUAGE CUDA)
@@ -185,36 +180,6 @@
   add_dependencies(onnxruntime-genai-static RESTORE_PACKAGES)
 endif()
 
-if (BUILD_APPLE_FRAMEWORK)
-  # create Info.plist for the framework and podspec for CocoaPods (optional)
-  set(MACOSX_FRAMEWORK_NAME "onnxruntime-genai")
-  set(MACOSX_FRAMEWORK_IDENTIFIER "com.microsoft.onnxruntime-genai")
-  # Need to include CoreML as a weaklink for CocoaPods package if the EP is enabled
-  if(USE_COREML)
-    set(APPLE_WEAK_FRAMEWORK "\\\"CoreML\\\"")
-  endif()
-  set(INFO_PLIST_PATH "${CMAKE_CURRENT_BINARY_DIR}/Info.plist")
-  configure_file(${REPO_ROOT}/cmake/Info.plist.in ${INFO_PLIST_PATH})
-  configure_file(
-    ${REPO_ROOT}/tools/ci_build/github/apple/framework_info.json.template
-    ${CMAKE_CURRENT_BINARY_DIR}/framework_info.json)
-
-  set_target_properties(onnxruntime-genai PROPERTIES
-    FRAMEWORK TRUE
-    FRAMEWORK_VERSION A
-    MACOSX_FRAMEWORK_INFO_PLIST ${INFO_PLIST_PATH}
-    PUBLIC_HEADER "${ONNXRUNTIME_GENAI_PUBLIC_HEADERS}"
-  )
-
-  if (${CMAKE_SYSTEM_NAME} STREQUAL "iOS")
-    set_target_properties(onnxruntime-genai PROPERTIES
-      MACOSX_RPATH TRUE
-    )
-  else()
-    set_target_properties(onnxruntime-genai PROPERTIES INSTALL_RPATH "@loader_path")
-  endif()
-endif()
-
 if(ANDROID)
   # strip the binary if it's not a build with debug info
   set_target_properties(onnxruntime-genai PROPERTIES LINK_FLAGS_RELEASE -s)
@@ -242,94 +207,6 @@
   add_subdirectory("${REPO_ROOT}/benchmark/c")
 endif()
 
-<<<<<<< HEAD
-# Copy the onnxruntime binaries into the build folder so it's found on launch
-foreach(DLL_FILE ${onnxruntime_libs})
-  add_custom_command(
-    TARGET onnxruntime-genai POST_BUILD
-    COMMAND ${CMAKE_COMMAND} -E copy_if_different ${DLL_FILE} $<TARGET_FILE_DIR:onnxruntime-genai>
-  )
-endforeach()
-
-# Assemble the Apple static framework (iOS and macOS)
-if(BUILD_APPLE_FRAMEWORK)
-  # when building for mac catalyst, the CMAKE_OSX_SYSROOT is set to MacOSX as well, to avoid duplication,
-  # we specify as `-macabi` in the name of the output static apple framework directory.
-  if (PLATFORM_NAME STREQUAL "macabi")
-    set(STATIC_FRAMEWORK_OUTPUT_DIR ${CMAKE_CURRENT_BINARY_DIR}/${CMAKE_BUILD_TYPE}-macabi)
-  else()
-    set(STATIC_FRAMEWORK_OUTPUT_DIR ${CMAKE_CURRENT_BINARY_DIR}/${CMAKE_BUILD_TYPE}-${CMAKE_OSX_SYSROOT})
-  endif()
-
-  # Setup the various directories required. Remove any existing ones so we start with a clean directory.
-  set(STATIC_LIB_DIR ${CMAKE_CURRENT_BINARY_DIR}/static_libraries)
-  set(STATIC_LIB_TEMP_DIR ${STATIC_LIB_DIR}/temp)
-  add_custom_command(TARGET onnxruntime-genai PRE_BUILD COMMAND ${CMAKE_COMMAND} -E rm -rf ${STATIC_LIB_DIR})
-  add_custom_command(TARGET onnxruntime-genai PRE_BUILD COMMAND ${CMAKE_COMMAND} -E make_directory ${STATIC_LIB_DIR})
-  add_custom_command(TARGET onnxruntime-genai PRE_BUILD COMMAND ${CMAKE_COMMAND} -E make_directory ${STATIC_LIB_TEMP_DIR})
-
-  set(STATIC_FRAMEWORK_DIR ${STATIC_FRAMEWORK_OUTPUT_DIR}/static_framework/onnxruntime-genai.framework)
-  add_custom_command(TARGET onnxruntime-genai PRE_BUILD COMMAND ${CMAKE_COMMAND} -E rm -rf ${STATIC_FRAMEWORK_DIR})
-  add_custom_command(TARGET onnxruntime-genai PRE_BUILD COMMAND ${CMAKE_COMMAND} -E make_directory ${STATIC_FRAMEWORK_DIR})
-
-  set(INTERNAL_LIBRARIES)
-  list(APPEND INTERNAL_LIBRARIES onnxruntime-genai-static)
-
-  # If it's an onnxruntime library, extract .o files from the original cmake build path to a separate directory for
-  # each library to avoid any clashes with filenames (e.g. utils.o)
-  foreach(_LIB ${INTERNAL_LIBRARIES} )
-    GET_TARGET_PROPERTY(_LIB_TYPE ${_LIB} TYPE)
-    if(_LIB_TYPE STREQUAL "STATIC_LIBRARY")
-      set(CUR_STATIC_LIB_OBJ_DIR ${STATIC_LIB_TEMP_DIR}/$<TARGET_LINKER_FILE_BASE_NAME:${_LIB}>)
-      add_custom_command(TARGET onnxruntime-genai POST_BUILD
-                         COMMAND ${CMAKE_COMMAND} -E make_directory ${CUR_STATIC_LIB_OBJ_DIR})
-
-      add_custom_command(TARGET onnxruntime-genai POST_BUILD
-      COMMAND ar ARGS -x $<TARGET_FILE:${_LIB}>
-      WORKING_DIRECTORY ${CUR_STATIC_LIB_OBJ_DIR})
-    endif()
-  endforeach()
-
-  # for external libraries we create a symlink to the .a file
-  foreach(_LIB ${EXTERNAL_LIBRARIES})
-    GET_TARGET_PROPERTY(_LIB_TYPE ${_LIB} TYPE)
-    if(_LIB_TYPE STREQUAL "STATIC_LIBRARY")
-      add_custom_command(TARGET onnxruntime-genai POST_BUILD
-                         COMMAND ${CMAKE_COMMAND} -E create_symlink
-                           $<TARGET_FILE:${_LIB}> ${STATIC_LIB_DIR}/$<TARGET_LINKER_FILE_NAME:${_LIB}>)
-    endif()
-  endforeach()
-
-  # do the pre-link with `ld -r` to create a single relocatable object with correct symbol visibility
-  add_custom_command(TARGET onnxruntime-genai POST_BUILD
-                     COMMAND ld ARGS -r -o ${STATIC_LIB_DIR}/prelinked_objects.o */*.o ../*.a
-                     WORKING_DIRECTORY ${STATIC_LIB_TEMP_DIR})
-
-  # create the static library
-  add_custom_command(TARGET onnxruntime-genai POST_BUILD
-                     COMMAND libtool -static -o ${STATIC_FRAMEWORK_DIR}/onnxruntime-genai prelinked_objects.o
-                     WORKING_DIRECTORY ${STATIC_LIB_DIR})
-
-    # Assemble the other pieces of the static framework
-  add_custom_command(TARGET onnxruntime-genai POST_BUILD
-                     COMMAND ${CMAKE_COMMAND} -E
-                     copy_if_different ${INFO_PLIST_PATH} ${STATIC_FRAMEWORK_DIR}/Info.plist)
-
-  # add the framework header files
-  set(STATIC_FRAMEWORK_HEADER_DIR ${STATIC_FRAMEWORK_DIR}/Headers)
-  file(MAKE_DIRECTORY ${STATIC_FRAMEWORK_HEADER_DIR})
-
-  foreach(h_ ${ONNXRUNTIME_GENAI_PUBLIC_HEADERS})
-  get_filename_component(HEADER_NAME_ ${h_} NAME)
-  add_custom_command(TARGET onnxruntime-genai POST_BUILD
-                     COMMAND ${CMAKE_COMMAND} -E
-                     copy_if_different ${h_} ${STATIC_FRAMEWORK_HEADER_DIR}/${HEADER_NAME_})
-  endforeach()
-
-endif()
-
-=======
->>>>>>> f5af7634
 # Have visual studio put all files into one single folder vs the default split of header files into a separate folder
 source_group(TREE ${GENERATORS_ROOT} FILES ${generator_srcs})
 
