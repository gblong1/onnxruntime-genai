# ONNX Runtime GenAI

## *Main branch contains new API changes and examples in main branch reflect these changes. For example scripts compatible with current release (0.5.2), [see release branch](https://github.com/microsoft/onnxruntime-genai/tree/rel-0.5.2).*


[![Latest version](https://img.shields.io/nuget/vpre/Microsoft.ML.OnnxRuntimeGenAI.Managed?label=latest)](https://www.nuget.org/packages/Microsoft.ML.OnnxRuntimeGenAI.Managed/absoluteLatest)

Run generative AI models with ONNX Runtime.

This API gives you an easy, flexible and performant way of running LLMs on device. 

It implements the generative AI loop for ONNX models, including pre and post processing, inference with ONNX Runtime, logits processing, search and sampling, and KV cache management.

See documentation at https://onnxruntime.ai/docs/genai.

<<<<<<< HEAD
|Support matrix|Supported now|Under development|On the roadmap|
|-|-|-|-|
|Model architectures|  Gemma <br/> Llama * <br/> Mistral + <br/>Phi (language + vision)<br/>Qwen <br/>Nemotron <br/>|Whisper|Stable diffusion|
|API| Python <br/>C# <br/>C/C++ <br/> Java ^ |Objective-C||
|Platform| Linux <br/> Windows <br/>Mac ^ <br/>Android ^  ||iOS |||
|Architecture|x86 <br/> x64 <br/> Arm64 ~ ||||
|Hardware Acceleration|CUDA<br/>DirectML<br/>|QNN <br/> OpenVINO <br/> ROCm ||
|Features|MultiLoRA <br/> Continuous decoding (session continuation)^ | Constrained decoding | Speculative decoding |
=======
| Support matrix | Supported now | Under development | On the roadmap |
| -------------- | ------------- | ----------------- | -------------- |
| Model architectures | Gemma <br/> Llama * <br/> Mistral + <br/> Phi (language + vision) <br/> Qwen <br/> Nemotron <br/> Granite <br/> AMD OLMo | Whisper | Stable diffusion |
| API | Python <br/> C# <br/> C/C++ <br/> Java ^ | Objective-C | |
| Platform | Linux <br/> Windows <br/> Mac ^ <br/> Android ^ | | iOS |
| Architecture | x86 <br/> x64 <br/> Arm64 ~ | | |
| Hardware Acceleration | CUDA <br/> DirectML <br/> | QNN <br/> OpenVINO <br/> ROCm | |
| Features | | Interactive decoding <br/> Customization (fine-tuning) | Speculative decoding |
>>>>>>> 59e352cf

\* The Llama model architecture supports similar model families such as CodeLlama, Vicuna, Yi, and more.

\+ The Mistral model architecture supports similar model families such as Zephyr.

\^ Requires build from source

\~ Windows builds available, requires build from source for other platforms

## Installation

See [installation instructions](https://onnxruntime.ai/docs/genai/howto/install) or [build from source](https://onnxruntime.ai/docs/genai/howto/build-from-source.html)

## Sample code for Phi-3 in Python

1. Download the model

   ```shell
   huggingface-cli download microsoft/Phi-3-mini-4k-instruct-onnx --include cpu_and_mobile/cpu-int4-rtn-block-32-acc-level-4/* --local-dir .
   ```

2. Install the API
   
   ```shell
   pip install numpy
   pip install --pre onnxruntime-genai
   ```

3. Run the model

   ### Build from source / Next release (0.6.0)

   ```python
   import onnxruntime_genai as og

   model = og.Model('cpu_and_mobile/cpu-int4-rtn-block-32-acc-level-4')
   tokenizer = og.Tokenizer(model)
   tokenizer_stream = tokenizer.create_stream()
    
   # Set the max length to something sensible by default,
   # since otherwise it will be set to the entire context length
   search_options = {}
   search_options['max_length'] = 2048
   search_options['batch_size'] = 1

   chat_template = '<|user|>\n{input} <|end|>\n<|assistant|>'

   text = input("Input: ")
   if not text:
      print("Error, input cannot be empty")
      exit

   prompt = f'{chat_template.format(input=text)}'

   input_tokens = tokenizer.encode(prompt)

   params = og.GeneratorParams(model)
   params.set_search_options(**search_options)
   generator = og.Generator(model, params)
  
   print("Output: ", end='', flush=True)

   try:
      generator.append_tokens(input_tokens)
      while not generator.is_done():
        generator.generate_next_token()

        new_token = generator.get_next_tokens()[0]
        print(tokenizer_stream.decode(new_token), end='', flush=True)
   except KeyboardInterrupt:
       print("  --control+c pressed, aborting generation--")

   print()
   del generator
   ```

   ### Current release (until 0.5.x)

   ```python
   import onnxruntime_genai as og

   model = og.Model('cpu_and_mobile/cpu-int4-rtn-block-32-acc-level-4')
   tokenizer = og.Tokenizer(model)
   tokenizer_stream = tokenizer.create_stream()
    
   # Set the max length to something sensible by default,
   # since otherwise it will be set to the entire context length
   search_options = {}
   search_options['max_length'] = 2048

   chat_template = '<|user|>\n{input} <|end|>\n<|assistant|>'

   text = input("Input: ")
   if not text:
      print("Error, input cannot be empty")
      exit

   prompt = f'{chat_template.format(input=text)}'

   input_tokens = tokenizer.encode(prompt)

   params = og.GeneratorParams(model)
   params.set_search_options(**search_options)

   generator = og.Generator(model, params)
   generator.append_tokens(input_tokens)
  
   print("Output: ", end='', flush=True)

   try:
      while not generator.is_done():
        generator.generate_next_token()

        new_token = generator.get_next_tokens()[0]
        print(tokenizer_stream.decode(new_token), end='', flush=True)
   except KeyboardInterrupt:
       print("  --control+c pressed, aborting generation--")

   print()
   del generator
   ```

## Roadmap

See the [Discussions](https://github.com/microsoft/onnxruntime-genai/discussions) to request new features and up-vote existing requests.


## Contributing

This project welcomes contributions and suggestions.  Most contributions require you to agree to a
Contributor License Agreement (CLA) declaring that you have the right to, and actually do, grant us
the rights to use your contribution. For details, visit https://cla.opensource.microsoft.com.

When you submit a pull request, a CLA bot will automatically determine whether you need to provide
a CLA and decorate the PR appropriately (e.g., status check, comment). Simply follow the instructions
provided by the bot. You will only need to do this once across all repos using our CLA.

This project has adopted the [Microsoft Open Source Code of Conduct](https://opensource.microsoft.com/codeofconduct/).
For more information see the [Code of Conduct FAQ](https://opensource.microsoft.com/codeofconduct/faq/) or
contact [opencode@microsoft.com](mailto:opencode@microsoft.com) with any additional questions or comments.

## Trademarks

This project may contain trademarks or logos for projects, products, or services. Authorized use of Microsoft 
trademarks or logos is subject to and must follow 
[Microsoft's Trademark & Brand Guidelines](https://www.microsoft.com/en-us/legal/intellectualproperty/trademarks/usage/general).
Use of Microsoft trademarks or logos in modified versions of this project must not cause confusion or imply Microsoft sponsorship.
Any use of third-party trademarks or logos are subject to those third-party's policies.<|MERGE_RESOLUTION|>--- conflicted
+++ resolved
@@ -13,25 +13,14 @@
 
 See documentation at https://onnxruntime.ai/docs/genai.
 
-<<<<<<< HEAD
 |Support matrix|Supported now|Under development|On the roadmap|
-|-|-|-|-|
-|Model architectures|  Gemma <br/> Llama * <br/> Mistral + <br/>Phi (language + vision)<br/>Qwen <br/>Nemotron <br/>|Whisper|Stable diffusion|
+| -------------- | ------------- | ----------------- | -------------- |
+| Model architectures | Gemma <br/> Llama * <br/> Mistral + <br/> Phi (language + vision) <br/> Qwen <br/> Nemotron <br/> Granite <br/> AMD OLMo | Whisper | Stable diffusion |
 |API| Python <br/>C# <br/>C/C++ <br/> Java ^ |Objective-C||
 |Platform| Linux <br/> Windows <br/>Mac ^ <br/>Android ^  ||iOS |||
 |Architecture|x86 <br/> x64 <br/> Arm64 ~ ||||
 |Hardware Acceleration|CUDA<br/>DirectML<br/>|QNN <br/> OpenVINO <br/> ROCm ||
 |Features|MultiLoRA <br/> Continuous decoding (session continuation)^ | Constrained decoding | Speculative decoding |
-=======
-| Support matrix | Supported now | Under development | On the roadmap |
-| -------------- | ------------- | ----------------- | -------------- |
-| Model architectures | Gemma <br/> Llama * <br/> Mistral + <br/> Phi (language + vision) <br/> Qwen <br/> Nemotron <br/> Granite <br/> AMD OLMo | Whisper | Stable diffusion |
-| API | Python <br/> C# <br/> C/C++ <br/> Java ^ | Objective-C | |
-| Platform | Linux <br/> Windows <br/> Mac ^ <br/> Android ^ | | iOS |
-| Architecture | x86 <br/> x64 <br/> Arm64 ~ | | |
-| Hardware Acceleration | CUDA <br/> DirectML <br/> | QNN <br/> OpenVINO <br/> ROCm | |
-| Features | | Interactive decoding <br/> Customization (fine-tuning) | Speculative decoding |
->>>>>>> 59e352cf
 
 \* The Llama model architecture supports similar model families such as CodeLlama, Vicuna, Yi, and more.
 
